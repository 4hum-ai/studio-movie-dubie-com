{
  "name": "movie-dubie-studio",
  "private": true,
  "version": "0.1.1",
  "type": "module",
  "scripts": {
    "build": "vue-tsc && vite build",
    "deploy": "vite build && wrangler pages deploy dist",
    "dev": "vite",
<<<<<<< HEAD
=======
    "prepare": "husky",
    "format": "prettier --write .",
    "format:check": "prettier --check src tests",
    "lint:check": "eslint src",
    "lint": "eslint src",
    "lint:fix": "eslint src --fix",
>>>>>>> 40e8b81c
    "preview": "vite preview",
    "test:coverage": "vitest run --coverage",
    "test": "vitest run",
    "type-check": "vue-tsc --noEmit",
    "docs": "typedoc",
    "docs:watch": "typedoc --watch"
  },
  "dependencies": {
    "@floating-ui/dom": "^1.7.4",
    "@fontsource-variable/inter": "^5.2.5",
    "@headlessui/vue": "^1.7.23",
    "@preact/signals": "^2.3.1",
    "@schedule-x/calendar": "^3.0.0",
    "@schedule-x/theme-default": "^3.0.0",
    "@schedule-x/vue": "^3.0.0",
    "@tailwindcss/vite": "^4.1.8",
    "@vueuse/core": "^13.7.0",
    "@vueuse/integrations": "^13.7.0",
    "chart.js": "^4.4.2",
    "firebase": "^11.8.1",
    "lucide-vue-next": "^0.460.0",
    "pinia": "^3.0.3",
    "preact": "^10.27.1",
    "temporal-polyfill": "^0.3.0",
    "vue": "^3.3.4",
    "vue-chartjs": "^5.3.0",
    "vue-router": "^4.2.5",
    "wrangler": "3.90.0",
    "zod": "^3.23.8"
  },
  "devDependencies": {
    "@eslint/js": "^9.34.0",
    "@iconify-json/mdi": "^1.2.3",
    "@types/node": "^24.3.0",
    "@vitejs/plugin-vue": "^6.0.1",
    "@vitest/coverage-v8": "^1.6.1",
    "eslint": "^9.34.0",
    "eslint-plugin-vue": "^10.4.0",
    "globals": "^16.3.0",
    "tailwindcss": "^4.0.17",
    "typedoc": "^0.28.12",
    "typescript": "^5.8.2",
    "typescript-eslint": "^8.41.0",
    "unplugin-icons": "^22.2.0",
    "vite": "^7.1.3",
    "vitest": "^1.3.1",
    "vue-eslint-parser": "^10.2.0",
<<<<<<< HEAD
    "vue-tsc": "^3.0.6"
=======
    "vue-tsc": "^2.2.8"
>>>>>>> 40e8b81c
  }
}<|MERGE_RESOLUTION|>--- conflicted
+++ resolved
@@ -7,15 +7,12 @@
     "build": "vue-tsc && vite build",
     "deploy": "vite build && wrangler pages deploy dist",
     "dev": "vite",
-<<<<<<< HEAD
-=======
     "prepare": "husky",
     "format": "prettier --write .",
     "format:check": "prettier --check src tests",
     "lint:check": "eslint src",
     "lint": "eslint src",
     "lint:fix": "eslint src --fix",
->>>>>>> 40e8b81c
     "preview": "vite preview",
     "test:coverage": "vitest run --coverage",
     "test": "vitest run",
@@ -37,7 +34,7 @@
     "chart.js": "^4.4.2",
     "firebase": "^11.8.1",
     "lucide-vue-next": "^0.460.0",
-    "pinia": "^3.0.3",
+    "pinia": "^2.1.7",
     "preact": "^10.27.1",
     "temporal-polyfill": "^0.3.0",
     "vue": "^3.3.4",
@@ -49,24 +46,27 @@
   "devDependencies": {
     "@eslint/js": "^9.34.0",
     "@iconify-json/mdi": "^1.2.3",
-    "@types/node": "^24.3.0",
-    "@vitejs/plugin-vue": "^6.0.1",
+    "@types/node": "^20.10.5",
+    "@typescript-eslint/eslint-plugin": "^8.33.0",
+    "@typescript-eslint/parser": "^8.33.0",
+    "@vitejs/plugin-vue": "^5.0.0",
     "@vitest/coverage-v8": "^1.6.1",
     "eslint": "^9.34.0",
+    "eslint-config-prettier": "^9.1.0",
     "eslint-plugin-vue": "^10.4.0",
     "globals": "^16.3.0",
+    "husky": "^9.1.7",
+    "lint-staged": "^16.1.5",
+    "prettier": "^3.5.3",
+    "prettier-plugin-tailwindcss": "^0.6.14",
     "tailwindcss": "^4.0.17",
     "typedoc": "^0.28.12",
     "typescript": "^5.8.2",
     "typescript-eslint": "^8.41.0",
     "unplugin-icons": "^22.2.0",
-    "vite": "^7.1.3",
+    "vite": "^5.1.0",
     "vitest": "^1.3.1",
     "vue-eslint-parser": "^10.2.0",
-<<<<<<< HEAD
-    "vue-tsc": "^3.0.6"
-=======
     "vue-tsc": "^2.2.8"
->>>>>>> 40e8b81c
   }
 }