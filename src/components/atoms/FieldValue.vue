--- conflicted
+++ resolved
@@ -124,11 +124,7 @@
 import { getCountryByAny } from '@/utils/countries'
 
 interface Props {
-<<<<<<< HEAD
-  value: unknown;
-=======
-  value: any
->>>>>>> d30e12ae
+  value: unknown
   type?:
     | 'text'
     | 'number'
@@ -173,19 +169,11 @@
   return String(v)
 })
 
-<<<<<<< HEAD
 const toDate = (v: unknown): Date | null => {
-  if (v instanceof Date) return v;
-  if (typeof v === "string" || typeof v === "number") {
-    const d = new Date(v);
-    return isNaN(d.getTime()) ? null : d;
-=======
-const toDate = (v: any): Date | null => {
   if (v instanceof Date) return v
   if (typeof v === 'string' || typeof v === 'number') {
     const d = new Date(v)
     return isNaN(d.getTime()) ? null : d
->>>>>>> d30e12ae
   }
   if (v && typeof v === 'object') {
     const seconds = v._seconds ?? v.seconds
@@ -234,23 +222,6 @@
 })
 
 const badgeClass = computed(() => {
-<<<<<<< HEAD
-  const v = String(props.value || "").toLowerCase();
-  if (
-    ["active", "success", "paid", "publisher", "large", "enterprise"].includes(
-      v,
-    )
-  )
-    return "bg-green-100 text-green-800";
-  if (["pending", "warning", "medium"].includes(v))
-    return "bg-yellow-100 text-yellow-800";
-  if (["inactive", "secondary", "small", "startup"].includes(v))
-    return "bg-gray-100 text-gray-800";
-  if (["suspended", "error", "failed"].includes(v))
-    return "bg-red-100 text-red-800";
-  return "bg-gray-100 text-gray-800";
-});
-=======
   const v = String(props.value || '').toLowerCase()
   if (['active', 'success', 'paid', 'publisher', 'large', 'enterprise'].includes(v))
     return 'bg-green-100 text-green-800'
@@ -259,7 +230,6 @@
   if (['suspended', 'error', 'failed'].includes(v)) return 'bg-red-100 text-red-800'
   return 'bg-gray-100 text-gray-800'
 })
->>>>>>> d30e12ae
 
 const statusDotClass = computed(() => {
   const v = String(props.value || '').toLowerCase()
