--- conflicted
+++ resolved
@@ -179,40 +179,23 @@
 
 const props = withDefaults(
   defineProps<{
-<<<<<<< HEAD
-    title: string;
-    formConfig?: FormConfig;
-    initialData?: Record<string, unknown>;
-    loading?: boolean;
-    submitText?: string;
-    loadingText?: string;
-  }>(),
-  { loading: false, submitText: "Submit", loadingText: "Submitting..." },
-);
-const emit = defineEmits<{
-  close: [];
-  submit: [data: Record<string, unknown>];
-}>();
-=======
     title: string
     formConfig?: FormConfig
-    initialData?: Record<string, any>
+    initialData?: Record<string, unknown>
     loading?: boolean
     submitText?: string
     loadingText?: string
   }>(),
   { loading: false, submitText: 'Submit', loadingText: 'Submitting...' },
 )
-const emit = defineEmits<{ close: []; submit: [data: Record<string, any>] }>()
->>>>>>> d30e12ae
+const emit = defineEmits<{
+  close: []
+  submit: [data: Record<string, unknown>]
+}>()
 
 const isUploadMode = computed(() => props.formConfig?.mode === 'upload')
 function onUploaded() {
-<<<<<<< HEAD
-  emit("submit", {} as Record<string, unknown>);
-=======
-  emit('submit', {} as any)
->>>>>>> d30e12ae
+  emit('submit', {} as Record<string, unknown>)
 }
 
 const formData = reactive<Record<string, unknown>>({
@@ -258,27 +241,13 @@
 }
 
 const validators = {
-<<<<<<< HEAD
-  required: (v: unknown) => !(v === undefined || v === null || v === ""),
+  required: (v: unknown) => !(v === undefined || v === null || v === ''),
   email: (v: unknown) => !v || /^[^\s@]+@[^\s@]+\.[^\s@]+$/.test(String(v)),
   url: (v: unknown) =>
-    !v ||
-    /^(https?:\/\/)?[\w.-]+(\.[\w.-]+)+[\w\-._~:/?#[\]@!$&'()*+,;=.]+$/.test(
-      String(v),
-    ),
-  number: (v: unknown) =>
-    v === undefined || v === null || v === "" || !isNaN(Number(v)),
+    !v || /^(https?:\/\/)?[\w.-]+(\.[\w.-]+)+[\w\-._~:/?#[\]@!$&'()*+,;=.]+$/.test(String(v)),
+  number: (v: unknown) => v === undefined || v === null || v === '' || !isNaN(Number(v)),
   date: (v: unknown) => !v || !isNaN(new Date(v).getTime()),
-};
-=======
-  required: (v: any) => !(v === undefined || v === null || v === ''),
-  email: (v: any) => !v || /^[^\s@]+@[^\s@]+\.[^\s@]+$/.test(String(v)),
-  url: (v: any) =>
-    !v || /^(https?:\/\/)?[\w.-]+(\.[\w.-]+)+[\w\-._~:/?#[\]@!$&'()*+,;=.]+$/.test(String(v)),
-  number: (v: any) => v === undefined || v === null || v === '' || !isNaN(Number(v)),
-  date: (v: any) => !v || !isNaN(new Date(v).getTime()),
-}
->>>>>>> d30e12ae
+}
 
 function validateField(field: FormField): string | undefined {
   const v = formData[field.key]
@@ -347,37 +316,20 @@
     formData[field.key] = result.fileUrl
     setFieldError(field)
     push({
-<<<<<<< HEAD
       id: `${Date.now()}-${field.key}` as string,
-      type: "success",
-      title: "Upload complete",
-=======
-      id: `${Date.now()}-${field.key}` as any,
       type: 'success',
       title: 'Upload complete',
->>>>>>> d30e12ae
       body: `${file.name} uploaded`,
       position: 'tr',
       timeout: 4000,
-<<<<<<< HEAD
-    });
+    })
   } catch (err: unknown) {
     push({
       id: `${Date.now()}-${field.key}-err` as string,
-      type: "error",
-      title: "Upload failed",
-      body: (err as Error)?.message || "Unable to upload file",
-      position: "tr",
-=======
-    })
-  } catch (err: any) {
-    push({
-      id: `${Date.now()}-${field.key}-err` as any,
       type: 'error',
       title: 'Upload failed',
-      body: err?.message || 'Unable to upload file',
+      body: (err as Error)?.message || 'Unable to upload file',
       position: 'tr',
->>>>>>> d30e12ae
       timeout: 6000,
     })
   } finally {
