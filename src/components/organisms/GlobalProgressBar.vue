<template>
  <transition name="fade">
    <div
      v-if="isActive"
      class="fixed inset-x-0 top-0 z-50 h-0.5 bg-transparent"
      aria-live="polite"
      aria-atomic="true"
    >
      <div
        class="bg-primary-600 animate-progressbar h-0.5 origin-left"
        role="progressbar"
        aria-busy="true"
      />
    </div>
  </transition>
</template>

<script setup lang="ts">
<<<<<<< HEAD
import { ref, onMounted, onBeforeUnmount } from "vue";
import { useEventBus } from "@vueuse/core";
import { EVENT_HTTP_ACTIVE, type HttpActivePayload } from "@/types/events";
=======
// @ts-nocheck
import { ref, onMounted, onBeforeUnmount } from 'vue'
import { useEventBus } from '@vueuse/core'
import { EVENT_HTTP_ACTIVE, type HttpActivePayload } from '@/types/events'
>>>>>>> d30e12ae

const isActive = ref(false)
let active = 0
let showTimer: number | null = null

const { on } = useEventBus<HttpActivePayload>(EVENT_HTTP_ACTIVE)
let offActive: (() => void) | null = null

function handleActive(payload: { active: number }) {
  active = Math.max(0, Number(payload?.active || 0))
  // Small delay to prevent flicker on very fast requests
  if (active > 0) {
    if (showTimer) window.clearTimeout(showTimer)
    showTimer = window.setTimeout(() => (isActive.value = true), 120)
  } else {
    if (showTimer) window.clearTimeout(showTimer)
    showTimer = null
    isActive.value = false
  }
}

onMounted(() => {
  offActive = on(handleActive)
})
onBeforeUnmount(() => {
  if (offActive) offActive()
})
</script>

<style scoped>
.fade-enter-active,
.fade-leave-active {
  transition: opacity 0.15s ease;
}
.fade-enter-from,
.fade-leave-to {
  opacity: 0;
}

@keyframes progress-indeterminate {
  0% {
    transform: scaleX(0.1);
  }
  50% {
    transform: scaleX(0.6);
  }
  100% {
    transform: scaleX(0.9);
  }
}
.animate-progressbar {
  animation: progress-indeterminate 1.2s ease-in-out infinite;
}
</style><|MERGE_RESOLUTION|>--- conflicted
+++ resolved
@@ -16,16 +16,9 @@
 </template>
 
 <script setup lang="ts">
-<<<<<<< HEAD
-import { ref, onMounted, onBeforeUnmount } from "vue";
-import { useEventBus } from "@vueuse/core";
-import { EVENT_HTTP_ACTIVE, type HttpActivePayload } from "@/types/events";
-=======
-// @ts-nocheck
 import { ref, onMounted, onBeforeUnmount } from 'vue'
 import { useEventBus } from '@vueuse/core'
 import { EVENT_HTTP_ACTIVE, type HttpActivePayload } from '@/types/events'
->>>>>>> d30e12ae
 
 const isActive = ref(false)
 let active = 0
