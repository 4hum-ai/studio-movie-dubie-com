--- conflicted
+++ resolved
@@ -30,7 +30,6 @@
 import ConfirmModal from '@/components/molecules/ConfirmModal.vue'
 import { useActivity } from '@/composables/useActivity'
 import { useStaleStore } from '@/stores/stale'
-import type { UiConfig } from '@/types/ui-config'
 
 interface ItemData extends Record<string, unknown> {
   id?: string | number
@@ -51,27 +50,15 @@
   return raw ? String(raw) : ''
 })
 
-<<<<<<< HEAD
-const item = ref<Record<string, unknown> | null>(null);
-const { get: getUiConfig } = useUiConfig();
-const uiConfig = ref<unknown | null>(null);
-const loading = ref(false);
-const error = ref<string | null>(null);
-let currentAbort: AbortController | null = null;
-const confirmOpen = ref(false);
-const isActive = ref(false);
-const lastLoadedId = ref<string | null>(null);
-=======
-const item = ref<ItemData | null>(null)
+const item = ref<Record<string, unknown> | null>(null)
 const { get: getUiConfig } = useUiConfig()
-const uiConfig = ref<UiConfig | null>(null)
+const uiConfig = ref<unknown | null>(null)
 const loading = ref(false)
 const error = ref<string | null>(null)
 let currentAbort: AbortController | null = null
 const confirmOpen = ref(false)
 const isActive = ref(false)
 const lastLoadedId = ref<string | null>(null)
->>>>>>> d30e12ae
 
 async function load() {
   if (!id.value) return
@@ -101,12 +88,7 @@
       /* ignore */
     }
   } catch (e: unknown) {
-<<<<<<< HEAD
-    error.value = (e as Error)?.message || "Failed to load item";
-=======
-    const errorMessage = e instanceof Error ? e.message : 'Failed to load item'
-    error.value = errorMessage
->>>>>>> d30e12ae
+    error.value = (e as Error)?.message || 'Failed to load item'
   } finally {
     loading.value = false
   }
@@ -134,18 +116,10 @@
     currentAbort = new AbortController()
     await api.remove(resource.value, id.value, currentAbort.signal)
     // mark the list route as stale so keep-alive list refreshes on activation
-<<<<<<< HEAD
-    stale.mark(`path:/${resource.value}`);
-    router.push({ path: `/${resource.value}` });
-  } catch (e: unknown) {
-    error.value = (e as Error)?.message || "Delete failed";
-=======
     stale.mark(`path:/${resource.value}`)
     router.push({ path: `/${resource.value}` })
   } catch (e: unknown) {
-    const errorMessage = e instanceof Error ? e.message : 'Delete failed'
-    error.value = errorMessage
->>>>>>> d30e12ae
+    error.value = (e as Error)?.message || 'Delete failed'
   } finally {
     loading.value = false
     confirmOpen.value = false
@@ -153,32 +127,18 @@
 }
 
 async function onUpdate(data: Record<string, unknown>) {
-<<<<<<< HEAD
-  if (!id.value) return;
-  loading.value = true;
-  error.value = null;
-=======
   if (!id.value) return
   loading.value = true
   error.value = null
->>>>>>> d30e12ae
   try {
     currentAbort?.abort()
     currentAbort = new AbortController()
     await api.update(resource.value, id.value, data, currentAbort.signal)
     // mark the list route as stale so it refreshes on activation
-<<<<<<< HEAD
-    stale.mark(`path:/${resource.value}`);
-    await load();
-  } catch (e: unknown) {
-    error.value = (e as Error)?.message || "Update failed";
-=======
     stale.mark(`path:/${resource.value}`)
     await load()
   } catch (e: unknown) {
-    const errorMessage = e instanceof Error ? e.message : 'Update failed'
-    error.value = errorMessage
->>>>>>> d30e12ae
+    error.value = (e as Error)?.message || 'Update failed'
   } finally {
     loading.value = false
   }
