--- conflicted
+++ resolved
@@ -24,23 +24,13 @@
 const LOCAL_STORAGE_KEY = 'admin-ui:configs'
 
 const configFromLocal = (() => {
-<<<<<<< HEAD
   const env: Record<string, unknown> = (import.meta as { env?: Record<string, unknown> }).env || {}
-=======
-  const env: Record<string, unknown> =
-    (import.meta as unknown as { env?: Record<string, unknown> }).env || {}
->>>>>>> 4afedaaf
   return (
     env?.VITE_ADMIN_UI_CONFIG_FROM_LOCAL === 'true' || env?.VITE_ADMIN_UI_CONFIG_FROM_LOCAL === true
   )
 })()
 const localPath = (() => {
-<<<<<<< HEAD
   const env: Record<string, unknown> = (import.meta as { env?: Record<string, unknown> }).env || {}
-=======
-  const env: Record<string, unknown> =
-    (import.meta as unknown as { env?: Record<string, unknown> }).env || {}
->>>>>>> 4afedaaf
   // Path to modules index file served from public. Default to /ui-configs/index.json
   return (env?.VITE_ADMIN_UI_CONFIG_LOCAL_PATH as string) || '/ui-configs/index.json'
 })()
@@ -70,15 +60,9 @@
         let mutated = false
         for (const [mod, cfg] of Object.entries(incoming)) {
           const flat =
-<<<<<<< HEAD
             cfg && typeof cfg === 'object' && 'config' in cfg
               ? (cfg as { config: unknown }).config
               : cfg
-=======
-            cfg && typeof cfg === 'object' && 'config' in (cfg as Record<string, unknown>)
-              ? (cfg as { config: UiConfig }).config
-              : (cfg as UiConfig)
->>>>>>> 4afedaaf
           if (flat !== cfg) mutated = true
           normalized[mod] = flat
         }
@@ -208,13 +192,8 @@
       if (!res.ok) return null
       const contentType = res.headers.get('content-type') || ''
       if (!/application\/json/.test(contentType)) return null
-<<<<<<< HEAD
       const payload = await res.json().catch(() => null)
       const cfg = (payload as { config?: unknown })?.config ?? payload
-=======
-      const payload: unknown = await res.json().catch(() => null)
-      const cfg = (payload as { config?: UiConfig })?.config ?? (payload as UiConfig)
->>>>>>> 4afedaaf
       if (cfg) setConfig(resourceName, cfg)
       return cfg ?? null
     } catch {
@@ -254,15 +233,9 @@
           if (res.ok) {
             const contentType = res.headers.get('content-type') || ''
             if (/application\/json/.test(contentType)) {
-<<<<<<< HEAD
               const payload = await res.json().catch(() => null)
               const remoteCfg = (payload as { config?: unknown })?.config ?? payload
               if (remoteCfg) setConfig(name, remoteCfg as UiConfig)
-=======
-              const payload: unknown = await res.json().catch(() => null)
-              const remoteCfg = (payload as { config?: UiConfig })?.config ?? (payload as UiConfig)
-              if (remoteCfg) setConfig(name, remoteCfg)
->>>>>>> 4afedaaf
             }
           }
         } catch {
@@ -271,11 +244,7 @@
       }
       state.initialized = true
     } catch (e: unknown) {
-<<<<<<< HEAD
       state.error = (e as Error)?.message || 'Failed to initialize UI configs'
-=======
-      state.error = e instanceof Error ? e.message : 'Failed to initialize UI configs'
->>>>>>> 4afedaaf
     } finally {
       state.loading = false
     }
