import { ref, watch } from 'vue'

/**
 * Safely get a value from localStorage, handling errors gracefully
 * @param key - Storage key to retrieve
 * @returns Stored value or null if not found or error occurs
 */
function safeGet(key: string): string | null {
  try {
    return window.localStorage.getItem(key)
  } catch {
    return null
  }
}

/**
 * Safely set a value in localStorage, handling errors gracefully
 * @param key - Storage key to set
 * @param value - Value to store
 */
function safeSet(key: string, value: string): void {
  try {
    window.localStorage.setItem(key, value)
  } catch {
    void 0
  }
}

/**
 * Safely remove a value from localStorage, handling errors gracefully
 * @param key - Storage key to remove
 */
function safeRemove(key: string): void {
  try {
    window.localStorage.removeItem(key)
  } catch {
    void 0
  }
}

/**
 * Persistent preference management composable with localStorage integration
 *
 * @param key - Unique key for the preference in localStorage
 * @param defaultValue - Default value if no preference is stored
 * @returns Preference service with reactive value and management methods
 *
 * @example
 * ```typescript
 * // Basic usage
 * const theme = usePreference('user-theme', 'light');
 *
 * // Get current value
 * console.log(theme.value.value); // 'light' or stored value
 *
 * // Set new value
 * theme.set('dark');
 *
 * // Get value using getter
 * console.log(theme.get()); // 'dark'
 *
 * // Remove preference (resets to default)
 * theme.remove();
 * ```
 *
 * @example
 * ```typescript
 * // With reactive value
 * const sidebarCollapsed = usePreference('sidebar-collapsed', 'false');
 *
 * // Watch for changes
 * watch(sidebarCollapsed.value, (newValue) => {
 *   console.log('Sidebar preference changed:', newValue);
 * });
 *
 * // Toggle boolean preference
 * function toggleSidebar() {
 *   sidebarCollapsed.set(sidebarCollapsed.get() === 'true' ? 'false' : 'true');
 * }
 * ```
 */
export function usePreference(key: string, defaultValue?: string) {
  const valueRef = ref<string | null>(safeGet(key))
  if (valueRef.value == null && defaultValue !== undefined) {
    valueRef.value = defaultValue
  }

  // Watch for changes and sync with localStorage
  watch(valueRef, (v) => {
    if (v == null || v === '' || (defaultValue !== undefined && v === defaultValue)) {
      safeRemove(key)
    } else {
      safeSet(key, String(v))
    }
  })

  /**
   * Set the preference value
   * @param v - Value to set (null/undefined removes the preference)
   *
   * @example
   * ```typescript
   * preference.set('new-value');
   * preference.set(null); // Remove preference
   * ```
   */
  const set = (v: string | null | undefined) => {
<<<<<<< HEAD
    valueRef.value = v == null ? null : String(v);
  };

  /**
   * Get the current preference value
   * @returns Current preference value
   *
   * @example
   * ```typescript
   * const currentValue = preference.get();
   * ```
   */
  const get = () => valueRef.value;

  /**
   * Remove the preference (resets to default value)
   *
   * @example
   * ```typescript
   * preference.remove();
   * ```
   */
  const remove = () => set(null);

  return {
    /** Get current preference value */
    get,
    /** Set preference value */
    set,
    /** Remove preference (reset to default) */
    remove,
    /** Reactive preference value */
    value: valueRef,
  };
=======
    valueRef.value = v == null ? null : String(v)
  }
  const get = () => valueRef.value
  const remove = () => set(null)

  return { get, set, remove, value: valueRef }
>>>>>>> d30e12ae
}<|MERGE_RESOLUTION|>--- conflicted
+++ resolved
@@ -105,9 +105,8 @@
    * ```
    */
   const set = (v: string | null | undefined) => {
-<<<<<<< HEAD
-    valueRef.value = v == null ? null : String(v);
-  };
+    valueRef.value = v == null ? null : String(v)
+  }
 
   /**
    * Get the current preference value
@@ -118,7 +117,7 @@
    * const currentValue = preference.get();
    * ```
    */
-  const get = () => valueRef.value;
+  const get = () => valueRef.value
 
   /**
    * Remove the preference (resets to default value)
@@ -128,7 +127,7 @@
    * preference.remove();
    * ```
    */
-  const remove = () => set(null);
+  const remove = () => set(null)
 
   return {
     /** Get current preference value */
@@ -139,13 +138,5 @@
     remove,
     /** Reactive preference value */
     value: valueRef,
-  };
-=======
-    valueRef.value = v == null ? null : String(v)
   }
-  const get = () => valueRef.value
-  const remove = () => set(null)
-
-  return { get, set, remove, value: valueRef }
->>>>>>> d30e12ae
 }