import { ref, readonly, computed } from 'vue'
import { initializeApp, type FirebaseApp } from 'firebase/app'
import {
  getAuth,
  signInWithEmailAndPassword,
  signOut,
  onAuthStateChanged,
  GoogleAuthProvider,
  GithubAuthProvider,
  OAuthProvider,
  signInWithPopup,
  getAdditionalUserInfo,
  setPersistence,
  browserLocalPersistence,
  browserSessionPersistence,
  type User as FirebaseUser,
} from 'firebase/auth'

/**
 * Represents an authenticated user in the application
 */
export interface AuthUser {
<<<<<<< HEAD
  /** Unique user identifier */
  id: string;
  /** User's email address */
  email: string;
  /** User's display name (optional) */
  displayName?: string;
  /** URL to user's profile photo (optional) */
  photoURL?: string;
=======
  id: string
  email: string
  displayName?: string
  photoURL?: string
>>>>>>> d30e12ae
}

/**
 * Firebase configuration object
 */
const firebaseConfig = {
<<<<<<< HEAD
  apiKey: (import.meta as { env?: Record<string, unknown> }).env
    ?.VITE_FIREBASE_API_KEY as string,
  authDomain: (import.meta as { env?: Record<string, unknown> }).env
    ?.VITE_FIREBASE_AUTH_DOMAIN as string,
  projectId: (import.meta as { env?: Record<string, unknown> }).env
    ?.VITE_FIREBASE_PROJECT_ID as string,
  storageBucket: (import.meta as { env?: Record<string, unknown> }).env
    ?.VITE_FIREBASE_STORAGE_BUCKET as string,
  messagingSenderId: (import.meta as { env?: Record<string, unknown> }).env
    ?.VITE_FIREBASE_MESSAGING_SENDER_ID as string,
  appId: (import.meta as { env?: Record<string, unknown> }).env
    ?.VITE_FIREBASE_APP_ID as string,
};
=======
  apiKey: (import.meta as any).env?.VITE_FIREBASE_API_KEY,
  authDomain: (import.meta as any).env?.VITE_FIREBASE_AUTH_DOMAIN,
  projectId: (import.meta as any).env?.VITE_FIREBASE_PROJECT_ID,
  storageBucket: (import.meta as any).env?.VITE_FIREBASE_STORAGE_BUCKET,
  messagingSenderId: (import.meta as any).env?.VITE_FIREBASE_MESSAGING_SENDER_ID,
  appId: (import.meta as any).env?.VITE_FIREBASE_APP_ID,
}
>>>>>>> d30e12ae

let app: FirebaseApp | null = null
let authInstance: ReturnType<typeof getAuth> | null = null

/**
 * Ensures Firebase Auth is properly initialized
 * @returns Firebase Auth instance
 */
function ensureAuthInitialized() {
  if (!app) {
    app = initializeApp(firebaseConfig)
  }
  if (!authInstance) {
    authInstance = getAuth(app)
    void setPersistence(authInstance, browserLocalPersistence).catch(() => {})
  }
  return authInstance
}

/**
 * Authentication composable providing Firebase Auth integration with reactive state management
 *
 * @returns Authentication service with user management, login/logout, and reactive state
 *
 * @example
 * ```typescript
 * const auth = useAuth();
 *
 * // Check authentication status
 * if (auth.isAuthenticated.value) {
 *   console.log('User is logged in:', auth.user.value);
 * }
 *
 * // Login with email/password
 * try {
 *   await auth.login('user@example.com', 'password');
 * } catch (error) {
 *   console.error('Login failed:', auth.error.value);
 * }
 *
 * // Login with Google
 * try {
 *   const result = await auth.loginWithGoogle();
 *   if (result.newUser) {
 *     console.log('New user signed up');
 *   }
 * } catch (error) {
 *   console.error('Google login failed:', auth.error.value);
 * }
 * ```
 */
export function useAuth() {
  const isLoading = ref(true)
  const error = ref<string | null>(null)
  const user = ref<AuthUser | null>(null)

  /**
   * Converts Firebase user object to application AuthUser interface
   * @param firebaseUser - Firebase user object
   * @returns Application AuthUser object
   */
  const convertFirebaseUser = (firebaseUser: FirebaseUser): AuthUser => {
    return {
      id: firebaseUser.uid,
      email: firebaseUser.email || '',
      displayName: firebaseUser.displayName || undefined,
      photoURL: firebaseUser.photoURL || undefined,
    }
  }

  /**
   * Get the current authenticated user
   * @returns Promise resolving to current user or null if not authenticated
   *
   * @example
   * ```typescript
   * const currentUser = await auth.getCurrentUser();
   * if (currentUser) {
   *   console.log('Current user:', currentUser.email);
   * }
   * ```
   */
  const getCurrentUser = async (): Promise<AuthUser | null> => {
    const auth = ensureAuthInitialized()
    return new Promise((resolve) => {
      const unsubscribe = onAuthStateChanged(auth, (firebaseUser) => {
        if (firebaseUser) {
          const converted = convertFirebaseUser(firebaseUser)
          user.value = converted
          resolve(converted)
        } else {
          user.value = null
          resolve(null)
        }
        isLoading.value = false
        unsubscribe()
      })
    })
  }

  /**
   * Subscribe to authentication state changes
   * @param cb - Callback function called when auth state changes
   * @returns Unsubscribe function to stop listening to auth changes
   *
   * @example
   * ```typescript
   * const unsubscribe = auth.subscribe((user) => {
   *   if (user) {
   *     console.log('User logged in:', user.email);
   *   } else {
   *     console.log('User logged out');
   *   }
   * });
   *
   * // Later, to stop listening
   * unsubscribe();
   * ```
   */
  const subscribe = (cb: (u: AuthUser | null) => void): (() => void) => {
    const auth = ensureAuthInitialized()
    const off = onAuthStateChanged(auth, (firebaseUser) => {
      const converted = firebaseUser ? convertFirebaseUser(firebaseUser) : null
      user.value = converted
      cb(converted)
      isLoading.value = false
    })
    return off
  }

  /**
   * Login with email and password
   * @param email - User's email address
   * @param password - User's password
   * @returns Promise resolving to authenticated user
   * @throws {Error} When login fails
   *
   * @example
   * ```typescript
   * try {
   *   const user = await auth.login('user@example.com', 'password123');
   *   console.log('Logged in as:', user.email);
   * } catch (error) {
   *   console.error('Login failed:', auth.error.value);
   * }
   * ```
   */
  const login = async (email: string, password: string): Promise<AuthUser> => {
    try {
      error.value = null
      const auth = ensureAuthInitialized()
      const cred = await signInWithEmailAndPassword(auth, email, password)
      const converted = convertFirebaseUser(cred.user)
      user.value = converted
      return converted
    } catch (err) {
      const message = err instanceof Error ? err.message : 'Login failed'
      error.value = message
      throw new Error(message)
    }
  }

  /**
   * Login with Google OAuth
   * @returns Promise resolving to user and new user flag
   * @throws {Error} When Google login fails
   *
   * @example
   * ```typescript
   * try {
   *   const result = await auth.loginWithGoogle();
   *   console.log('Logged in as:', result.user.email);
   *   if (result.newUser) {
   *     console.log('This is a new user');
   *   }
   * } catch (error) {
   *   console.error('Google login failed:', auth.error.value);
   * }
   * ```
   */
  const loginWithGoogle = async (): Promise<{
    user: AuthUser
    newUser?: boolean
  }> => {
    try {
      error.value = null
      const auth = ensureAuthInitialized()
      const provider = new GoogleAuthProvider()
      const result = await signInWithPopup(auth, provider)
      const converted = convertFirebaseUser(result.user)
      const info = getAdditionalUserInfo(result)
      user.value = converted
      return { user: converted, newUser: info?.isNewUser }
    } catch (err) {
      const message = err instanceof Error ? err.message : 'Google login failed'
      error.value = message
      throw new Error(message)
    }
  }

  /**
   * Login with OAuth provider (Google, GitHub, Microsoft, Apple)
   * @param providerName - Name of the OAuth provider
   * @returns Promise resolving to user and new user flag
   * @throws {Error} When OAuth login fails
   *
   * @example
   * ```typescript
   * try {
   *   const result = await auth.loginWithOAuth('github');
   *   console.log('Logged in with GitHub:', result.user.email);
   * } catch (error) {
   *   console.error('OAuth login failed:', auth.error.value);
   * }
   * ```
   */
  const loginWithOAuth = async (
    providerName: 'google' | 'github' | 'microsoft' | 'apple',
  ): Promise<{ user: AuthUser; newUser?: boolean }> => {
    try {
      error.value = null
      const auth = ensureAuthInitialized()
      let providerInstance: GoogleAuthProvider | GithubAuthProvider | OAuthProvider
      switch (providerName) {
        case 'google':
          providerInstance = new GoogleAuthProvider()
          break
        case 'github':
          providerInstance = new GithubAuthProvider()
          break
        case 'microsoft':
          providerInstance = new OAuthProvider('microsoft.com')
          break
        case 'apple':
          providerInstance = new OAuthProvider('apple.com')
          break
      }
<<<<<<< HEAD
      const result = await signInWithPopup(
        auth,
        providerInstance as AuthProvider,
      );
      const converted = convertFirebaseUser(result.user);
      const info = getAdditionalUserInfo(result);
      user.value = converted;
      return { user: converted, newUser: info?.isNewUser };
=======
      const result = await signInWithPopup(auth, providerInstance as any)
      const converted = convertFirebaseUser(result.user)
      const info = getAdditionalUserInfo(result)
      user.value = converted
      return { user: converted, newUser: info?.isNewUser }
>>>>>>> d30e12ae
    } catch (err) {
      const message = err instanceof Error ? err.message : 'OAuth login failed'
      error.value = message
      throw new Error(message)
    }
  }

  /**
   * Logout the current user
   * @returns Promise that resolves when logout is complete
   * @throws {Error} When logout fails
   *
   * @example
   * ```typescript
   * try {
   *   await auth.logout();
   *   console.log('User logged out successfully');
   * } catch (error) {
   *   console.error('Logout failed:', auth.error.value);
   * }
   * ```
   */
  const logout = async (): Promise<void> => {
    try {
      error.value = null
      const auth = ensureAuthInitialized()
      await signOut(auth)
      user.value = null
    } catch (err) {
      const message = err instanceof Error ? err.message : 'Logout failed'
      error.value = message
      throw new Error(message)
    }
  }

<<<<<<< HEAD
  /**
   * Computed property indicating if user is authenticated
   */
  const isAuthenticated = computed(() => !!user.value);

  /**
   * Set authentication persistence mode
   * @param mode - Persistence mode: 'local' (persists across browser sessions) or 'session' (cleared when browser closes)
   *
   * @example
   * ```typescript
   * // Keep user logged in across browser sessions
   * await auth.setPersistenceMode('local');
   *
   * // Clear session when browser closes
   * await auth.setPersistenceMode('session');
   * ```
   */
  const setPersistenceMode = async (mode: "local" | "session") => {
    const auth = ensureAuthInitialized();
    const persistence =
      mode === "local" ? browserLocalPersistence : browserSessionPersistence;
    await setPersistence(auth, persistence).catch(() => {});
  };
=======
  const isAuthenticated = computed(() => !!user.value)

  const setPersistenceMode = async (mode: 'local' | 'session') => {
    const auth = ensureAuthInitialized()
    const persistence = mode === 'local' ? browserLocalPersistence : browserSessionPersistence
    await setPersistence(auth, persistence).catch(() => {})
  }
>>>>>>> d30e12ae

  return {
    /** Current authenticated user (readonly) */
    user: readonly(user),
    /** Loading state (readonly) */
    isLoading: readonly(isLoading),
    /** Current error message (readonly) */
    error: readonly(error),
    /** Computed boolean indicating if user is authenticated */
    isAuthenticated,
    /** Get current user */
    getCurrentUser,
    /** Subscribe to auth state changes */
    subscribe,
    /** Login with email/password */
    login,
    /** Login with Google OAuth */
    loginWithGoogle,
    /** Login with OAuth provider */
    loginWithOAuth,
    /** Logout current user */
    logout,
    /** Set persistence mode */
    setPersistenceMode,
  }
}<|MERGE_RESOLUTION|>--- conflicted
+++ resolved
@@ -14,36 +14,28 @@
   browserLocalPersistence,
   browserSessionPersistence,
   type User as FirebaseUser,
+  AuthProvider,
 } from 'firebase/auth'
 
 /**
  * Represents an authenticated user in the application
  */
 export interface AuthUser {
-<<<<<<< HEAD
   /** Unique user identifier */
-  id: string;
+  id: string
   /** User's email address */
-  email: string;
+  email: string
   /** User's display name (optional) */
-  displayName?: string;
+  displayName?: string
   /** URL to user's profile photo (optional) */
-  photoURL?: string;
-=======
-  id: string
-  email: string
-  displayName?: string
   photoURL?: string
->>>>>>> d30e12ae
 }
 
 /**
  * Firebase configuration object
  */
 const firebaseConfig = {
-<<<<<<< HEAD
-  apiKey: (import.meta as { env?: Record<string, unknown> }).env
-    ?.VITE_FIREBASE_API_KEY as string,
+  apiKey: (import.meta as { env?: Record<string, unknown> }).env?.VITE_FIREBASE_API_KEY as string,
   authDomain: (import.meta as { env?: Record<string, unknown> }).env
     ?.VITE_FIREBASE_AUTH_DOMAIN as string,
   projectId: (import.meta as { env?: Record<string, unknown> }).env
@@ -52,18 +44,8 @@
     ?.VITE_FIREBASE_STORAGE_BUCKET as string,
   messagingSenderId: (import.meta as { env?: Record<string, unknown> }).env
     ?.VITE_FIREBASE_MESSAGING_SENDER_ID as string,
-  appId: (import.meta as { env?: Record<string, unknown> }).env
-    ?.VITE_FIREBASE_APP_ID as string,
-};
-=======
-  apiKey: (import.meta as any).env?.VITE_FIREBASE_API_KEY,
-  authDomain: (import.meta as any).env?.VITE_FIREBASE_AUTH_DOMAIN,
-  projectId: (import.meta as any).env?.VITE_FIREBASE_PROJECT_ID,
-  storageBucket: (import.meta as any).env?.VITE_FIREBASE_STORAGE_BUCKET,
-  messagingSenderId: (import.meta as any).env?.VITE_FIREBASE_MESSAGING_SENDER_ID,
-  appId: (import.meta as any).env?.VITE_FIREBASE_APP_ID,
+  appId: (import.meta as { env?: Record<string, unknown> }).env?.VITE_FIREBASE_APP_ID as string,
 }
->>>>>>> d30e12ae
 
 let app: FirebaseApp | null = null
 let authInstance: ReturnType<typeof getAuth> | null = null
@@ -301,22 +283,11 @@
           providerInstance = new OAuthProvider('apple.com')
           break
       }
-<<<<<<< HEAD
-      const result = await signInWithPopup(
-        auth,
-        providerInstance as AuthProvider,
-      );
-      const converted = convertFirebaseUser(result.user);
-      const info = getAdditionalUserInfo(result);
-      user.value = converted;
-      return { user: converted, newUser: info?.isNewUser };
-=======
-      const result = await signInWithPopup(auth, providerInstance as any)
+      const result = await signInWithPopup(auth, providerInstance as AuthProvider)
       const converted = convertFirebaseUser(result.user)
       const info = getAdditionalUserInfo(result)
       user.value = converted
       return { user: converted, newUser: info?.isNewUser }
->>>>>>> d30e12ae
     } catch (err) {
       const message = err instanceof Error ? err.message : 'OAuth login failed'
       error.value = message
@@ -352,11 +323,10 @@
     }
   }
 
-<<<<<<< HEAD
   /**
    * Computed property indicating if user is authenticated
    */
-  const isAuthenticated = computed(() => !!user.value);
+  const isAuthenticated = computed(() => !!user.value)
 
   /**
    * Set authentication persistence mode
@@ -371,21 +341,11 @@
    * await auth.setPersistenceMode('session');
    * ```
    */
-  const setPersistenceMode = async (mode: "local" | "session") => {
-    const auth = ensureAuthInitialized();
-    const persistence =
-      mode === "local" ? browserLocalPersistence : browserSessionPersistence;
-    await setPersistence(auth, persistence).catch(() => {});
-  };
-=======
-  const isAuthenticated = computed(() => !!user.value)
-
   const setPersistenceMode = async (mode: 'local' | 'session') => {
     const auth = ensureAuthInitialized()
     const persistence = mode === 'local' ? browserLocalPersistence : browserSessionPersistence
     await setPersistence(auth, persistence).catch(() => {})
   }
->>>>>>> d30e12ae
 
   return {
     /** Current authenticated user (readonly) */
