--- conflicted
+++ resolved
@@ -1,42 +1,26 @@
-<<<<<<< HEAD
-import { useApiGateway } from "@/utils/useApiGateway";
-import { useEventBus } from "@vueuse/core";
-import { EVENT_CRUD, type CrudEventPayload } from "@/types/events";
-import type { ResourceQuery } from "@/types/query";
-import { ref, computed, type Ref, type ComputedRef } from "vue";
-=======
 import { useApiGateway } from '@/utils/useApiGateway'
 import { useEventBus } from '@vueuse/core'
 import { EVENT_CRUD, type CrudEventPayload } from '@/types/events'
->>>>>>> d30e12ae
+import type { ResourceQuery } from '@/types/query'
+import { ref, computed, type Ref, type ComputedRef } from 'vue'
 
 /**
  * Represents a paginated result from an API response
  */
 export interface PaginatedResult<T> {
-<<<<<<< HEAD
   /** Array of items returned from the API */
-  data: T[];
+  data: T[]
   /** Pagination metadata */
   pagination: {
     /** Current page number */
-    page: number;
+    page: number
     /** Number of items per page */
-    limit: number;
+    limit: number
     /** Total number of items available */
-    total: number;
+    total: number
     /** Total number of pages */
-    totalPages: number;
-  };
-=======
-  data: T[]
-  pagination: {
-    page: number
-    limit: number
-    total: number
     totalPages: number
   }
->>>>>>> d30e12ae
 }
 
 /**
@@ -53,12 +37,11 @@
   }
 }
 
-<<<<<<< HEAD
 /**
  * Supported resource types for the API
  * Extend this type as new resources are added
  */
-export type ResourceType = "titles" | "organizations" | string; // Allow custom resources
+export type ResourceType = 'titles' | 'organizations' | string // Allow custom resources
 
 /**
  * Resource service interface providing CRUD operations with reactive state management
@@ -69,63 +52,46 @@
     resource: ResourceType,
     query?: ResourceQuery,
     signal?: AbortSignal,
-  ) => Promise<PaginatedResult<T>>;
+  ) => Promise<PaginatedResult<T>>
   /** Fetch a single item by ID */
-  getById: (
-    resource: ResourceType,
-    id: string,
-    signal?: AbortSignal,
-  ) => Promise<T>;
+  getById: (resource: ResourceType, id: string, signal?: AbortSignal) => Promise<T>
   /** Create a new item */
-  create: (
-    resource: ResourceType,
-    body: unknown,
-    signal?: AbortSignal,
-  ) => Promise<T>;
+  create: (resource: ResourceType, body: unknown, signal?: AbortSignal) => Promise<T>
   /** Update an existing item */
-  update: (
-    resource: ResourceType,
-    id: string,
-    body: unknown,
-    signal?: AbortSignal,
-  ) => Promise<T>;
+  update: (resource: ResourceType, id: string, body: unknown, signal?: AbortSignal) => Promise<T>
   /** Delete an item */
-  remove: (
-    resource: ResourceType,
-    id: string,
-    signal?: AbortSignal,
-  ) => Promise<void>;
+  remove: (resource: ResourceType, id: string, signal?: AbortSignal) => Promise<void>
 
   /** Reactive boolean indicating if any operation is currently loading */
-  isLoading: Ref<boolean>;
+  isLoading: Ref<boolean>
   /** Check if a specific operation is loading */
-  isOperationLoading: (operation: string) => boolean;
+  isOperationLoading: (operation: string) => boolean
 
   /** Reactive array of items from list operations */
-  items: Ref<T[]>;
+  items: Ref<T[]>
   /** Reactive single item from getById operations */
-  item: Ref<T | null>;
+  item: Ref<T | null>
   /** Reactive pagination information */
   pagination: Ref<{
-    page: number;
-    limit: number;
-    total: number;
-    totalPages: number;
-  }>;
+    page: number
+    limit: number
+    total: number
+    totalPages: number
+  }>
   /** Reactive error message */
-  error: Ref<string | null>;
+  error: Ref<string | null>
 
   /** Computed boolean indicating if there are items */
-  hasItems: ComputedRef<boolean>;
+  hasItems: ComputedRef<boolean>
   /** Computed boolean indicating if no items and not loading */
-  isEmpty: ComputedRef<boolean>;
+  isEmpty: ComputedRef<boolean>
   /** Computed boolean indicating if there's an error */
-  hasError: ComputedRef<boolean>;
+  hasError: ComputedRef<boolean>
 
   /** Clear the current error */
-  clearError: () => void;
+  clearError: () => void
   /** Reset all data to initial state */
-  clearData: () => void;
+  clearData: () => void
 }
 
 /**
@@ -148,24 +114,17 @@
  * const api = useResourceService<Title>();
  * ```
  */
-export function useResourceService(base: string = "movie/api") {
-  const client = useApiGateway(base);
-  const crudBus = useEventBus<CrudEventPayload>(EVENT_CRUD);
-=======
 export function useResourceService(base: string = 'movie/api') {
   const client = useApiGateway(base)
   const crudBus = useEventBus<CrudEventPayload>(EVENT_CRUD)
->>>>>>> d30e12ae
 
   // Loading state management
-  const loadingStates = ref<Record<string, boolean>>({});
+  const loadingStates = ref<Record<string, boolean>>({})
 
   /**
    * Computed property indicating if any operation is currently loading
    */
-  const isLoading = computed(() =>
-    Object.values(loadingStates.value).some(Boolean),
-  );
+  const isLoading = computed(() => Object.values(loadingStates.value).some(Boolean))
 
   /**
    * Set loading state for a specific operation
@@ -174,11 +133,11 @@
    */
   const setLoading = (operation: string, loading: boolean) => {
     if (loading) {
-      loadingStates.value[operation] = true;
+      loadingStates.value[operation] = true
     } else {
-      delete loadingStates.value[operation];
-    }
-  };
+      delete loadingStates.value[operation]
+    }
+  }
 
   /**
    * Check if a specific operation is currently loading
@@ -192,40 +151,39 @@
    * const isUpdating = api.isOperationLoading("update:titles:123");
    * ```
    */
-  const isOperationLoading = (operation: string) =>
-    loadingStates.value[operation] || false;
+  const isOperationLoading = (operation: string) => loadingStates.value[operation] || false
 
   // Reactive data management
-  const items = ref<unknown[]>([]);
-  const item = ref<unknown>(null);
+  const items = ref<unknown[]>([])
+  const item = ref<unknown>(null)
   const pagination = ref<{
-    page: number;
-    limit: number;
-    total: number;
-    totalPages: number;
+    page: number
+    limit: number
+    total: number
+    totalPages: number
   }>({
     page: 1,
     limit: 20,
     total: 0,
     totalPages: 0,
-  });
-  const error = ref<string | null>(null);
+  })
+  const error = ref<string | null>(null)
 
   // Computed helpers
   /**
    * Computed boolean indicating if there are items in the list
    */
-  const hasItems = computed(() => items.value.length > 0);
+  const hasItems = computed(() => items.value.length > 0)
 
   /**
    * Computed boolean indicating if there are no items and not currently loading
    */
-  const isEmpty = computed(() => !isLoading.value && items.value.length === 0);
+  const isEmpty = computed(() => !isLoading.value && items.value.length === 0)
 
   /**
    * Computed boolean indicating if there's an error
    */
-  const hasError = computed(() => error.value !== null);
+  const hasError = computed(() => error.value !== null)
 
   /**
    * Internal request method with error handling and connection error detection
@@ -268,23 +226,13 @@
             text.slice(0, 120),
         )
       }
-<<<<<<< HEAD
-      return await res.json();
+      return await res.json()
     } catch (error: unknown) {
       if (
-        (error as Error)?.name === "AbortError" ||
+        (error as Error)?.name === 'AbortError' ||
         /Failed to fetch|NetworkError/.test(String(error))
       ) {
-        throw new ConnectionError(
-          "Unable to reach API. Check connectivity and URL.",
-          error,
-        );
-=======
-      return await res.json()
-    } catch (error: any) {
-      if (error?.name === 'AbortError' || /Failed to fetch|NetworkError/.test(String(error))) {
         throw new ConnectionError('Unable to reach API. Check connectivity and URL.', error)
->>>>>>> d30e12ae
       }
       throw error
     }
@@ -325,73 +273,63 @@
     resource: ResourceType,
     query?: ResourceQuery,
     signal?: AbortSignal,
-<<<<<<< HEAD
   ): Promise<PaginatedResult<unknown>> => {
-    const operation = `list:${resource}`;
-    setLoading(operation, true);
-    error.value = null;
+    const operation = `list:${resource}`
+    setLoading(operation, true)
+    error.value = null
     try {
       const toSearchParams = (input: ResourceQuery): URLSearchParams => {
-        const search = new URLSearchParams();
+        const search = new URLSearchParams()
         const append = (key: string, value: unknown) => {
-          if (value === undefined || value === null) return;
+          if (value === undefined || value === null) return
           if (value instanceof Date) {
-            search.append(key, value.toISOString());
+            search.append(key, value.toISOString())
           } else if (Array.isArray(value)) {
-            search.append(key, value.map((v) => String(v)).join(","));
+            search.append(key, value.map((v) => String(v)).join(','))
           } else {
-            search.append(key, String(value));
+            search.append(key, String(value))
           }
-        };
+        }
         const build = (prefix: string, value: unknown) => {
-          if (value === undefined || value === null) return;
-          if (
-            value instanceof Date ||
-            typeof value !== "object" ||
-            Array.isArray(value)
-          ) {
-            append(prefix, value);
-            return;
+          if (value === undefined || value === null) return
+          if (value instanceof Date || typeof value !== 'object' || Array.isArray(value)) {
+            append(prefix, value)
+            return
           }
-          Object.entries(value).forEach(([k, v]) =>
-            build(`${prefix}[${k}]`, v),
-          );
-        };
-        Object.entries(input).forEach(([k, v]) => build(k, v));
-        return search;
-      };
-      const search = query ? toSearchParams(query) : new URLSearchParams();
-      const q = search.toString();
-      const path = q ? `/${resource}?${q}` : `/${resource}`;
-      const payload = await request<unknown>(path, { signal });
-      const pg = payload?.pagination ?? {};
-      const page = Number(pg.page ?? payload.page ?? 1) || 1;
-      const limit = Number(pg.limit ?? payload.limit ?? 20) || 20;
-      const total = Number(pg.total ?? payload.total ?? 0) || 0;
+          Object.entries(value).forEach(([k, v]) => build(`${prefix}[${k}]`, v))
+        }
+        Object.entries(input).forEach(([k, v]) => build(k, v))
+        return search
+      }
+      const search = query ? toSearchParams(query) : new URLSearchParams()
+      const q = search.toString()
+      const path = q ? `/${resource}?${q}` : `/${resource}`
+      const payload = await request<unknown>(path, { signal })
+      const pg = payload?.pagination ?? {}
+      const page = Number(pg.page ?? payload.page ?? 1) || 1
+      const limit = Number(pg.limit ?? payload.limit ?? 20) || 20
+      const total = Number(pg.total ?? payload.total ?? 0) || 0
       const totalPages =
-        Number(
-          pg.totalPages ??
-            payload.totalPages ??
-            Math.ceil(total / (limit || 1)),
-        ) || Math.max(1, Math.ceil(total / (limit || 1)));
+        Number(pg.totalPages ?? payload.totalPages ?? Math.ceil(total / (limit || 1))) ||
+        Math.max(1, Math.ceil(total / (limit || 1)))
 
       const result = {
         data: payload.data || [],
         pagination: { page, limit, total, totalPages },
-      };
+      }
 
       // Update reactive data
-      items.value = result.data;
-      pagination.value = result.pagination;
-
-      return result;
+      items.value = result.data
+      pagination.value = result.pagination
+
+      return result
     } catch (err: unknown) {
-      error.value = (err as Error)?.message || "Failed to load data";
-      throw err;
+      error.value = (err as Error)?.message || 'Failed to load data'
+      throw err
     } finally {
-      setLoading(operation, false);
-    }
-  };
+      setLoading(operation, false)
+    }
+  }
 
   /**
    * Fetch a single item by its ID
@@ -412,24 +350,24 @@
     id: string,
     signal?: AbortSignal,
   ): Promise<unknown> => {
-    const operation = `get:${resource}:${id}`;
-    setLoading(operation, true);
-    error.value = null;
+    const operation = `get:${resource}:${id}`
+    setLoading(operation, true)
+    error.value = null
     try {
-      const payload = await request<unknown>(`/${resource}/${id}`, { signal });
-      const result = payload?.data ?? payload;
+      const payload = await request<unknown>(`/${resource}/${id}`, { signal })
+      const result = payload?.data ?? payload
 
       // Update reactive data
-      item.value = result;
-
-      return result;
+      item.value = result
+
+      return result
     } catch (err: unknown) {
-      error.value = (err as Error)?.message || "Failed to load item";
-      throw err;
+      error.value = (err as Error)?.message || 'Failed to load item'
+      throw err
     } finally {
-      setLoading(operation, false);
-    }
-  };
+      setLoading(operation, false)
+    }
+  }
 
   /**
    * Create a new item
@@ -454,108 +392,40 @@
     body: unknown,
     signal?: AbortSignal,
   ): Promise<unknown> => {
-    const operation = `create:${resource}`;
-    setLoading(operation, true);
-    error.value = null;
+    const operation = `create:${resource}`
+    setLoading(operation, true)
+    error.value = null
     try {
       const payload = await request<unknown>(`/${resource}`, {
-        method: "POST",
+        method: 'POST',
         body: body ? JSON.stringify(body) : undefined,
         signal,
-      });
-      const result = payload.data;
+      })
+      const result = payload.data
 
       // Update reactive data - add to items list
-      items.value.unshift(result);
-      pagination.value.total += 1;
+      items.value.unshift(result)
+      pagination.value.total += 1
 
       try {
         crudBus.emit({
           resource,
-          id: String(result?.id ?? result?._id ?? ""),
-          action: "create",
+          id: String(result?.id ?? result?._id ?? ''),
+          action: 'create',
           afterData: result,
           at: Date.now(),
-        });
+        })
       } catch {
         /* ignore */
       }
-      return result;
+      return result
     } catch (err: unknown) {
-      error.value = (err as Error)?.message || "Failed to create item";
-      throw err;
+      error.value = (err as Error)?.message || 'Failed to create item'
+      throw err
     } finally {
-      setLoading(operation, false);
-    }
-  };
-=======
-  ): Promise<PaginatedResult<any>> => {
-    const toSearchParams = (input: Record<string, any>): URLSearchParams => {
-      const search = new URLSearchParams()
-      const append = (key: string, value: any) => {
-        if (value === undefined || value === null) return
-        if (value instanceof Date) {
-          search.append(key, value.toISOString())
-        } else if (Array.isArray(value)) {
-          search.append(key, value.map((v) => String(v)).join(','))
-        } else {
-          search.append(key, String(value))
-        }
-      }
-      const build = (prefix: string, value: any) => {
-        if (value === undefined || value === null) return
-        if (value instanceof Date || typeof value !== 'object' || Array.isArray(value)) {
-          append(prefix, value)
-          return
-        }
-        Object.entries(value).forEach(([k, v]) => build(`${prefix}[${k}]`, v))
-      }
-      Object.entries(input).forEach(([k, v]) => build(k, v))
-      return search
-    }
-    const search = query ? toSearchParams(query) : new URLSearchParams()
-    const q = search.toString()
-    const path = q ? `/${resource}?${q}` : `/${resource}`
-    const payload = await request<any>(path, { signal })
-    const pg = payload?.pagination ?? {}
-    const page = Number(pg.page ?? payload.page ?? 1) || 1
-    const limit = Number(pg.limit ?? payload.limit ?? 20) || 20
-    const total = Number(pg.total ?? payload.total ?? 0) || 0
-    const totalPages =
-      Number(pg.totalPages ?? payload.totalPages ?? Math.ceil(total / (limit || 1))) ||
-      Math.max(1, Math.ceil(total / (limit || 1)))
-    return {
-      data: payload.data || [],
-      pagination: { page, limit, total, totalPages },
-    }
-  }
-
-  const getById = async (resource: string, id: string, signal?: AbortSignal): Promise<any> => {
-    const payload = await request<any>(`/${resource}/${id}`, { signal })
-    return payload?.data ?? payload
-  }
-
-  const create = async (resource: string, body: any, signal?: AbortSignal): Promise<any> => {
-    const payload = await request<any>(`/${resource}`, {
-      method: 'POST',
-      body: body ? JSON.stringify(body) : undefined,
-      signal,
-    })
-    const result = payload.data
-    try {
-      crudBus.emit({
-        resource,
-        id: String(result?.id ?? result?._id ?? ''),
-        action: 'create',
-        afterData: result,
-        at: Date.now(),
-      })
-    } catch {
-      /* ignore */
-    }
-    return result
-  }
->>>>>>> d30e12ae
+      setLoading(operation, false)
+    }
+  }
 
   /**
    * Update an existing item
@@ -579,60 +449,58 @@
     id: string,
     body: unknown,
     signal?: AbortSignal,
-<<<<<<< HEAD
   ): Promise<unknown> => {
-    const operation = `update:${resource}:${id}`;
-    setLoading(operation, true);
-    error.value = null;
+    const operation = `update:${resource}:${id}`
+    setLoading(operation, true)
+    error.value = null
     try {
-      let beforeData: unknown = null;
+      let beforeData: unknown = null
       try {
-        beforeData = await getById(resource, id, signal);
+        beforeData = await getById(resource, id, signal)
       } catch {
         /* ignore */
       }
       const payload = await request<unknown>(`/${resource}/${id}`, {
-        method: "PUT",
+        method: 'PUT',
         body: body ? JSON.stringify(body) : undefined,
         signal,
-      });
-      const result = payload.data;
+      })
+      const result = payload.data
 
       // Update reactive data
       if (item.value?.id === id || item.value?._id === id) {
-        item.value = result;
+        item.value = result
       }
 
       // Update in items list if present
       const itemIndex = items.value.findIndex(
         (i: unknown) =>
-          (i as { id?: unknown; _id?: unknown }).id === id ||
-          (i as { _id?: unknown })._id === id,
-      );
+          (i as { id?: unknown; _id?: unknown }).id === id || (i as { _id?: unknown })._id === id,
+      )
       if (itemIndex !== -1) {
-        items.value[itemIndex] = result;
+        items.value[itemIndex] = result
       }
 
       try {
         crudBus.emit({
           resource,
           id: String(id),
-          action: "update",
+          action: 'update',
           beforeData,
           afterData: result,
           at: Date.now(),
-        });
+        })
       } catch {
         /* ignore */
       }
-      return result;
+      return result
     } catch (err: unknown) {
-      error.value = (err as Error)?.message || "Failed to update item";
-      throw err;
+      error.value = (err as Error)?.message || 'Failed to update item'
+      throw err
     } finally {
-      setLoading(operation, false);
-    }
-  };
+      setLoading(operation, false)
+    }
+  }
 
   /**
    * Delete an item
@@ -653,104 +521,52 @@
     id: string,
     signal?: AbortSignal,
   ): Promise<void> => {
-    const operation = `delete:${resource}:${id}`;
-    setLoading(operation, true);
-    error.value = null;
+    const operation = `delete:${resource}:${id}`
+    setLoading(operation, true)
+    error.value = null
     try {
-      let beforeData: unknown = null;
+      let beforeData: unknown = null
       try {
-        beforeData = await getById(resource, id, signal);
+        beforeData = await getById(resource, id, signal)
       } catch {
         /* ignore */
       }
       await request<void>(`/${resource}/${id}`, {
-        method: "DELETE",
+        method: 'DELETE',
         signal,
-      });
+      })
 
       // Update reactive data
       if (item.value?.id === id || item.value?._id === id) {
-        item.value = null;
+        item.value = null
       }
 
       // Remove from items list
       const itemIndex = items.value.findIndex(
         (i: unknown) =>
-          (i as { id?: unknown; _id?: unknown }).id === id ||
-          (i as { _id?: unknown })._id === id,
-      );
+          (i as { id?: unknown; _id?: unknown }).id === id || (i as { _id?: unknown })._id === id,
+      )
       if (itemIndex !== -1) {
-        items.value.splice(itemIndex, 1);
-        pagination.value.total = Math.max(0, pagination.value.total - 1);
+        items.value.splice(itemIndex, 1)
+        pagination.value.total = Math.max(0, pagination.value.total - 1)
       }
 
       try {
         crudBus.emit({
           resource,
           id: String(id),
-          action: "delete",
+          action: 'delete',
           beforeData,
           at: Date.now(),
-        });
+        })
       } catch {
         /* ignore */
       }
     } catch (err: unknown) {
-      error.value = (err as Error)?.message || "Failed to delete item";
-      throw err;
+      error.value = (err as Error)?.message || 'Failed to delete item'
+      throw err
     } finally {
-      setLoading(operation, false);
-=======
-  ): Promise<any> => {
-    let beforeData: any = null
-    try {
-      beforeData = await getById(resource, id, signal)
-    } catch {
-      /* ignore */
-    }
-    const payload = await request<any>(`/${resource}/${id}`, {
-      method: 'PUT',
-      body: body ? JSON.stringify(body) : undefined,
-      signal,
-    })
-    const result = payload.data
-    try {
-      crudBus.emit({
-        resource,
-        id: String(id),
-        action: 'update',
-        beforeData,
-        afterData: result,
-        at: Date.now(),
-      })
-    } catch {
-      /* ignore */
-    }
-    return result
-  }
-
-  const remove = async (resource: string, id: string, signal?: AbortSignal): Promise<void> => {
-    let beforeData: any = null
-    try {
-      beforeData = await getById(resource, id, signal)
-    } catch {
-      /* ignore */
-    }
-    await request<void>(`/${resource}/${id}`, {
-      method: 'DELETE',
-      signal,
-    })
-    try {
-      crudBus.emit({
-        resource,
-        id: String(id),
-        action: 'delete',
-        beforeData,
-        at: Date.now(),
-      })
-    } catch {
-      /* ignore */
->>>>>>> d30e12ae
+      setLoading(operation, false)
     }
   }
 
@@ -763,8 +579,8 @@
    * ```
    */
   const clearError = () => {
-    error.value = null;
-  };
+    error.value = null
+  }
 
   /**
    * Reset all data to initial state
@@ -780,16 +596,16 @@
    * ```
    */
   const clearData = () => {
-    items.value = [];
-    item.value = null;
+    items.value = []
+    item.value = null
     pagination.value = {
       page: 1,
       limit: 20,
       total: 0,
       totalPages: 0,
-    };
-    error.value = null;
-  };
+    }
+    error.value = null
+  }
 
   return {
     // Methods
@@ -798,7 +614,6 @@
     create,
     update,
     remove,
-<<<<<<< HEAD
 
     // Loading state utilities
     isLoading,
@@ -818,8 +633,5 @@
     // Utility methods
     clearError,
     clearData,
-  };
-=======
-  }
->>>>>>> d30e12ae
+  }
 }