import { useApiGateway } from '@/utils/useApiGateway'
import { useEventBus } from '@vueuse/core'
import { EVENT_CRUD, type CrudEventPayload } from '@/types/events'
import type { ResourceQuery } from '@/types/query'
import { ref, computed, type Ref, type ComputedRef } from 'vue'

/**
 * Represents a paginated result from an API response
 */
export interface PaginatedResult<T> {
  /** Array of items returned from the API */
  data: T[]
  /** Pagination metadata */
  pagination: {
    /** Current page number */
    page: number
    /** Number of items per page */
    limit: number
    /** Total number of items available */
    total: number
    /** Total number of pages */
    totalPages: number
  }
}

/**
 * Custom error class for connection-related errors
 */
export class ConnectionError extends Error {
  constructor(
    message: string,
    /** The original error that caused this connection error */
    public originalError?: Error,
  ) {
    super(message)
    this.name = 'ConnectionError'
  }
}

/**
 * Supported resource types for the API
 * Extend this type as new resources are added
 */
export type ResourceType = 'titles' | 'organizations' | string // Allow custom resources

/**
 * Resource service interface providing CRUD operations with reactive state management
 */
export interface ResourceService<T = unknown> {
  /** Fetch a paginated list of items */
  list: (
    resource: ResourceType,
    query?: ResourceQuery,
    signal?: AbortSignal,
  ) => Promise<PaginatedResult<T>>
  /** Fetch a single item by ID */
  getById: (resource: ResourceType, id: string, signal?: AbortSignal) => Promise<T>
  /** Create a new item */
  create: (resource: ResourceType, body: unknown, signal?: AbortSignal) => Promise<T>
  /** Update an existing item */
  update: (resource: ResourceType, id: string, body: unknown, signal?: AbortSignal) => Promise<T>
  /** Delete an item */
  remove: (resource: ResourceType, id: string, signal?: AbortSignal) => Promise<void>

  /** Reactive boolean indicating if any operation is currently loading */
  isLoading: Ref<boolean>
  /** Check if a specific operation is loading */
  isOperationLoading: (operation: string) => boolean

  /** Reactive array of items from list operations */
  items: Ref<T[]>
  /** Reactive single item from getById operations */
  item: Ref<T | null>
  /** Reactive pagination information */
  pagination: Ref<{
    page: number
    limit: number
    total: number
    totalPages: number
  }>
  /** Reactive error message */
  error: Ref<string | null>

  /** Computed boolean indicating if there are items */
  hasItems: ComputedRef<boolean>
  /** Computed boolean indicating if no items and not loading */
  isEmpty: ComputedRef<boolean>
  /** Computed boolean indicating if there's an error */
  hasError: ComputedRef<boolean>

  /** Clear the current error */
  clearError: () => void
  /** Reset all data to initial state */
  clearData: () => void
}

/**
 * Creates a resource service instance with CRUD operations, loading states, and reactive data management
 *
 * @param base - API base path, defaults to "movie/api"
 * @returns Resource service instance with methods and reactive data
 *
 * @example
 * ```typescript
 * // Basic usage
 * const api = useResourceService();
 * await api.list("titles", { page: 1, limit: 20 });
 *
 * // With custom base path
 * const api = useResourceService("custom/api");
 *
 * // Type-safe usage
 * interface Title { id: string; title: string; }
 * const api = useResourceService<Title>();
 * ```
 */
export function useResourceService(base: string = 'movie/api') {
  const client = useApiGateway(base)
  const crudBus = useEventBus<CrudEventPayload>(EVENT_CRUD)

  // Loading state management
  const loadingStates = ref<Record<string, boolean>>({})

  /**
   * Computed property indicating if any operation is currently loading
   */
  const isLoading = computed(() => Object.values(loadingStates.value).some(Boolean))

  /**
   * Set loading state for a specific operation
   * @param operation - Operation identifier (e.g., "list:titles", "create:titles")
   * @param loading - Whether the operation is loading
   */
  const setLoading = (operation: string, loading: boolean) => {
    if (loading) {
      loadingStates.value[operation] = true
    } else {
      delete loadingStates.value[operation]
    }
  }

  /**
   * Check if a specific operation is currently loading
   * @param operation - Operation identifier
   * @returns True if the operation is loading
   *
   * @example
   * ```typescript
   * const isSearching = api.isOperationLoading("list:titles");
   * const isCreating = api.isOperationLoading("create:titles");
   * const isUpdating = api.isOperationLoading("update:titles:123");
   * ```
   */
  const isOperationLoading = (operation: string) => loadingStates.value[operation] || false

  // Reactive data management
  const items = ref<unknown[]>([])
  const item = ref<unknown>(null)
  const pagination = ref<{
    page: number
    limit: number
    total: number
    totalPages: number
  }>({
    page: 1,
    limit: 20,
    total: 0,
    totalPages: 0,
  })
  const error = ref<string | null>(null)

  // Computed helpers
  /**
   * Computed boolean indicating if there are items in the list
   */
  const hasItems = computed(() => items.value.length > 0)

  /**
   * Computed boolean indicating if there are no items and not currently loading
   */
  const isEmpty = computed(() => !isLoading.value && items.value.length === 0)

  /**
   * Computed boolean indicating if there's an error
   */
  const hasError = computed(() => error.value !== null)

  /**
   * Internal request method with error handling and connection error detection
   * @param endpoint - API endpoint path
   * @param options - Fetch options
   * @returns Parsed JSON response
   * @throws {ConnectionError} When network connectivity issues occur
   * @throws {Error} When API returns an error response
   */
  const request = async <T>(
    endpoint: string,
    options: RequestInit & { signal?: AbortSignal } = {},
  ): Promise<T> => {
    try {
      const res = await client.request(endpoint, options)
      if (!res.ok) {
        let message = `HTTP error! status: ${res.status}`
        const contentType = res.headers.get('content-type') || ''
        if (/application\/json/.test(contentType)) {
          try {
            const err: unknown = await res.json()
            if (err && typeof err === 'object') {
              message =
                (err as { message?: string }).message ||
                (err as { error?: string }).error ||
                message
            }
          } catch {
            /* ignore */
          }
        } else {
          const text = await res.text().catch(() => '')
          if (text?.startsWith('<!doctype') || text?.startsWith('<!DOCTYPE')) {
            message =
              'Received HTML from server. Check VITE_PUBLIC_API_URL; the dev server likely returned index.html for a bad URL.'
          }
        }
        throw new Error(message)
      }
      const contentType = res.headers.get('content-type') || ''
      if (!/application\/json/.test(contentType)) {
        const text = await res.text().catch(() => '')
        throw new Error(
          'Server returned non-JSON response. Verify API base URL and endpoint. Sample: ' +
            text.slice(0, 120),
        )
      }
<<<<<<< HEAD
      return await res.json()
    } catch (error: unknown) {
      if (
        (error as Error)?.name === 'AbortError' ||
        /Failed to fetch|NetworkError/.test(String(error))
      ) {
        throw new ConnectionError('Unable to reach API. Check connectivity and URL.', error)
=======
      return (await res.json()) as T
    } catch (error: unknown) {
      if (
        (error as { name?: string })?.name === 'AbortError' ||
        /Failed to fetch|NetworkError/.test(String(error))
      ) {
        throw new ConnectionError(
          'Unable to reach API. Check connectivity and URL.',
          error instanceof Error ? error : undefined,
        )
>>>>>>> 4afedaaf
      }
      throw error
    }
  }

<<<<<<< HEAD
  /**
   * Fetch a paginated list of items with search, filtering, and pagination support
   *
   * @param resource - Resource type to fetch (e.g., "titles", "organizations")
   * @param query - Optional query parameters for search, filtering, and pagination
   * @param signal - Optional AbortSignal for request cancellation
   * @returns Promise resolving to paginated result
   *
   * @example
   * ```typescript
   * // Basic list
   * const result = await api.list("titles", { page: 1, limit: 20 });
   *
   * // With search
   * const result = await api.list("titles", {
   *   search: "action movie",
   *   page: 1,
   *   limit: 20
   * });
   *
   * // With advanced filtering
   * const result = await api.list("titles", {
   *   search: "action",
   *   searchFields: ["title", "description"],
   *   filters: { year: 2024, genre: "action" },
   *   sort: "title:asc",
   *   page: 1,
   *   limit: 20
   * });
   * ```
   */
  const list = async (
    resource: ResourceType,
    query?: ResourceQuery,
    signal?: AbortSignal,
  ): Promise<PaginatedResult<unknown>> => {
    const operation = `list:${resource}`
    setLoading(operation, true)
    error.value = null
    try {
      const toSearchParams = (input: ResourceQuery): URLSearchParams => {
        const search = new URLSearchParams()
        const append = (key: string, value: unknown) => {
          if (value === undefined || value === null) return
          if (value instanceof Date) {
            search.append(key, value.toISOString())
          } else if (Array.isArray(value)) {
            search.append(key, value.map((v) => String(v)).join(','))
          } else {
            search.append(key, String(value))
          }
        }
        const build = (prefix: string, value: unknown) => {
          if (value === undefined || value === null) return
          if (value instanceof Date || typeof value !== 'object' || Array.isArray(value)) {
            append(prefix, value)
            return
          }
          Object.entries(value).forEach(([k, v]) => build(`${prefix}[${k}]`, v))
=======
  const list = async <T = Record<string, unknown>>(
    resource: string,
    query?: Record<string, unknown>,
    signal?: AbortSignal,
  ): Promise<PaginatedResult<T>> => {
    const toSearchParams = (input: Record<string, unknown>): URLSearchParams => {
      const search = new URLSearchParams()
      const append = (key: string, value: unknown) => {
        if (value === undefined || value === null) return
        if (value instanceof Date) {
          search.append(key, value.toISOString())
        } else if (Array.isArray(value)) {
          search.append(key, value.map((v) => String(v)).join(','))
        } else {
          search.append(key, String(value))
        }
      }
      const build = (prefix: string, value: unknown) => {
        if (value === undefined || value === null) return
        if (value instanceof Date || typeof value !== 'object' || Array.isArray(value)) {
          append(prefix, value)
          return
>>>>>>> 4afedaaf
        }
        Object.entries(input).forEach(([k, v]) => build(k, v))
        return search
      }
<<<<<<< HEAD
      const search = query ? toSearchParams(query) : new URLSearchParams()
      const q = search.toString()
      const path = q ? `/${resource}?${q}` : `/${resource}`
      const payload = await request<unknown>(path, { signal })
      const pg = payload?.pagination ?? {}
      const page = Number(pg.page ?? payload.page ?? 1) || 1
      const limit = Number(pg.limit ?? payload.limit ?? 20) || 20
      const total = Number(pg.total ?? payload.total ?? 0) || 0
      const totalPages =
        Number(pg.totalPages ?? payload.totalPages ?? Math.ceil(total / (limit || 1))) ||
        Math.max(1, Math.ceil(total / (limit || 1)))

      const result = {
        data: payload.data || [],
        pagination: { page, limit, total, totalPages },
      }

      // Update reactive data
      items.value = result.data
      pagination.value = result.pagination

      return result
    } catch (err: unknown) {
      error.value = (err as Error)?.message || 'Failed to load data'
      throw err
    } finally {
      setLoading(operation, false)
    }
  }

  /**
   * Fetch a single item by its ID
   *
   * @param resource - Resource type (e.g., "titles", "organizations")
   * @param id - Item ID to fetch
   * @param signal - Optional AbortSignal for request cancellation
   * @returns Promise resolving to the item
   *
   * @example
   * ```typescript
   * const title = await api.getById("titles", "123");
   * console.log(title.title); // "Movie Title"
   * ```
   */
  const getById = async (
    resource: ResourceType,
    id: string,
    signal?: AbortSignal,
  ): Promise<unknown> => {
    const operation = `get:${resource}:${id}`
    setLoading(operation, true)
    error.value = null
    try {
      const payload = await request<unknown>(`/${resource}/${id}`, { signal })
      const result = payload?.data ?? payload

      // Update reactive data
      item.value = result

      return result
    } catch (err: unknown) {
      error.value = (err as Error)?.message || 'Failed to load item'
      throw err
    } finally {
      setLoading(operation, false)
    }
  }

  /**
   * Create a new item
   *
   * @param resource - Resource type (e.g., "titles", "organizations")
   * @param body - Item data to create
   * @param signal - Optional AbortSignal for request cancellation
   * @returns Promise resolving to the created item
   *
   * @example
   * ```typescript
   * const newTitle = await api.create("titles", {
   *   title: "New Movie",
   *   description: "A great movie",
   *   year: 2024
   * });
   * // items.value is automatically updated with the new item
   * ```
   */
  const create = async (
    resource: ResourceType,
    body: unknown,
    signal?: AbortSignal,
  ): Promise<unknown> => {
    const operation = `create:${resource}`
    setLoading(operation, true)
    error.value = null
    try {
      const payload = await request<unknown>(`/${resource}`, {
        method: 'POST',
        body: body ? JSON.stringify(body) : undefined,
        signal,
=======
      Object.entries(input).forEach(([k, v]) => build(k, v))
      return search
    }
    const search = query ? toSearchParams(query) : new URLSearchParams()
    const q = search.toString()
    const path = q ? `/${resource}?${q}` : `/${resource}`
    const payload = await request<{ data: T[]; pagination?: Record<string, unknown> }>(path, {
      signal,
    })
    const pg = payload?.pagination ?? {}
    const page = Number(pg.page ?? (payload as Record<string, unknown>).page ?? 1) || 1
    const limit = Number(pg.limit ?? (payload as Record<string, unknown>).limit ?? 20) || 20
    const total = Number(pg.total ?? (payload as Record<string, unknown>).total ?? 0) || 0
    const totalPages =
      Number(
        pg.totalPages ??
          (payload as Record<string, unknown>).totalPages ??
          Math.ceil(total / (limit || 1)),
      ) || Math.max(1, Math.ceil(total / (limit || 1)))
    return {
      data: payload.data || [],
      pagination: { page, limit, total, totalPages },
    }
  }

  const getById = async <T = Record<string, unknown>>(
    resource: string,
    id: string,
    signal?: AbortSignal,
  ): Promise<T> => {
    const payload = await request<{ data?: T } | T>(`/${resource}/${id}`, { signal })
    return (payload as { data?: T })?.data ?? (payload as T)
  }

  const create = async <T = Record<string, unknown>>(
    resource: string,
    body: unknown,
    signal?: AbortSignal,
  ): Promise<T> => {
    const payload = await request<{ data: T }>(`/${resource}`, {
      method: 'POST',
      body: body ? JSON.stringify(body) : undefined,
      signal,
    })
    const result = payload.data
    try {
      crudBus.emit({
        resource,
        id: String(
          (result as { id?: string; _id?: string })?.id ?? (result as { _id?: string })?._id ?? '',
        ),
        action: 'create',
        afterData: result,
        at: Date.now(),
>>>>>>> 4afedaaf
      })
      const result = payload.data

      // Update reactive data - add to items list
      items.value.unshift(result)
      pagination.value.total += 1

      try {
        crudBus.emit({
          resource,
          id: String(result?.id ?? result?._id ?? ''),
          action: 'create',
          afterData: result,
          at: Date.now(),
        })
      } catch {
        /* ignore */
      }
      return result
    } catch (err: unknown) {
      error.value = (err as Error)?.message || 'Failed to create item'
      throw err
    } finally {
      setLoading(operation, false)
    }
  }

<<<<<<< HEAD
  /**
   * Update an existing item
   *
   * @param resource - Resource type (e.g., "titles", "organizations")
   * @param id - Item ID to update
   * @param body - Updated item data
   * @param signal - Optional AbortSignal for request cancellation
   * @returns Promise resolving to the updated item
   *
   * @example
   * ```typescript
   * const updatedTitle = await api.update("titles", "123", {
   *   title: "Updated Title"
   * });
   * // Both item.value and items.value are automatically updated
   * ```
   */
  const update = async (
    resource: ResourceType,
    id: string,
    body: unknown,
    signal?: AbortSignal,
  ): Promise<unknown> => {
    const operation = `update:${resource}:${id}`
    setLoading(operation, true)
    error.value = null
    try {
      let beforeData: unknown = null
      try {
        beforeData = await getById(resource, id, signal)
      } catch {
        /* ignore */
      }
      const payload = await request<unknown>(`/${resource}/${id}`, {
        method: 'PUT',
        body: body ? JSON.stringify(body) : undefined,
        signal,
=======
  const update = async <T = Record<string, unknown>>(
    resource: string,
    id: string,
    body: unknown,
    signal?: AbortSignal,
  ): Promise<T> => {
    let beforeData: T | null = null
    try {
      beforeData = await getById<T>(resource, id, signal)
    } catch {
      /* ignore */
    }
    const payload = await request<{ data: T }>(`/${resource}/${id}`, {
      method: 'PUT',
      body: body ? JSON.stringify(body) : undefined,
      signal,
    })
    const result = payload.data
    try {
      crudBus.emit({
        resource,
        id: String(id),
        action: 'update',
        beforeData,
        afterData: result,
        at: Date.now(),
>>>>>>> 4afedaaf
      })
      const result = payload.data

      // Update reactive data
      if (item.value?.id === id || item.value?._id === id) {
        item.value = result
      }

      // Update in items list if present
      const itemIndex = items.value.findIndex(
        (i: unknown) =>
          (i as { id?: unknown; _id?: unknown }).id === id || (i as { _id?: unknown })._id === id,
      )
      if (itemIndex !== -1) {
        items.value[itemIndex] = result
      }

      try {
        crudBus.emit({
          resource,
          id: String(id),
          action: 'update',
          beforeData,
          afterData: result,
          at: Date.now(),
        })
      } catch {
        /* ignore */
      }
      return result
    } catch (err: unknown) {
      error.value = (err as Error)?.message || 'Failed to update item'
      throw err
    } finally {
      setLoading(operation, false)
    }
  }

<<<<<<< HEAD
  /**
   * Delete an item
   *
   * @param resource - Resource type (e.g., "titles", "organizations")
   * @param id - Item ID to delete
   * @param signal - Optional AbortSignal for request cancellation
   * @returns Promise that resolves when deletion is complete
   *
   * @example
   * ```typescript
   * await api.remove("titles", "123");
   * // Item is automatically removed from items.value
   * ```
   */
  const remove = async (
    resource: ResourceType,
    id: string,
    signal?: AbortSignal,
  ): Promise<void> => {
    const operation = `delete:${resource}:${id}`
    setLoading(operation, true)
    error.value = null
=======
  const remove = async (resource: string, id: string, signal?: AbortSignal): Promise<void> => {
    let beforeData: Record<string, unknown> | null = null
    try {
      beforeData = await getById(resource, id, signal)
    } catch {
      /* ignore */
    }
    await request<void>(`/${resource}/${id}`, {
      method: 'DELETE',
      signal,
    })
>>>>>>> 4afedaaf
    try {
      let beforeData: unknown = null
      try {
        beforeData = await getById(resource, id, signal)
      } catch {
        /* ignore */
      }
      await request<void>(`/${resource}/${id}`, {
        method: 'DELETE',
        signal,
      })

      // Update reactive data
      if (item.value?.id === id || item.value?._id === id) {
        item.value = null
      }

      // Remove from items list
      const itemIndex = items.value.findIndex(
        (i: unknown) =>
          (i as { id?: unknown; _id?: unknown }).id === id || (i as { _id?: unknown })._id === id,
      )
      if (itemIndex !== -1) {
        items.value.splice(itemIndex, 1)
        pagination.value.total = Math.max(0, pagination.value.total - 1)
      }

      try {
        crudBus.emit({
          resource,
          id: String(id),
          action: 'delete',
          beforeData,
          at: Date.now(),
        })
      } catch {
        /* ignore */
      }
    } catch (err: unknown) {
      error.value = (err as Error)?.message || 'Failed to delete item'
      throw err
    } finally {
      setLoading(operation, false)
    }
  }

  /**
   * Clear the current error state
   *
   * @example
   * ```typescript
   * api.clearError();
   * ```
   */
  const clearError = () => {
    error.value = null
  }

  /**
   * Reset all data to initial state
   * Useful when component unmounts or when you want to clear all data
   *
   * @example
   * ```typescript
   * import { onUnmounted } from 'vue';
   *
   * onUnmounted(() => {
   *   api.clearData();
   * });
   * ```
   */
  const clearData = () => {
    items.value = []
    item.value = null
    pagination.value = {
      page: 1,
      limit: 20,
      total: 0,
      totalPages: 0,
    }
    error.value = null
  }

  return {
    // Methods
    list,
    getById,
    create,
    update,
    remove,

    // Loading state utilities
    isLoading,
    isOperationLoading,

    // Reactive data
    items,
    item,
    pagination,
    error,

    // Computed helpers
    hasItems,
    isEmpty,
    hasError,

    // Utility methods
    clearError,
    clearData,
  }
}<|MERGE_RESOLUTION|>--- conflicted
+++ resolved
@@ -4,9 +4,6 @@
 import type { ResourceQuery } from '@/types/query'
 import { ref, computed, type Ref, type ComputedRef } from 'vue'
 
-/**
- * Represents a paginated result from an API response
- */
 export interface PaginatedResult<T> {
   /** Array of items returned from the API */
   data: T[]
@@ -23,13 +20,9 @@
   }
 }
 
-/**
- * Custom error class for connection-related errors
- */
 export class ConnectionError extends Error {
   constructor(
     message: string,
-    /** The original error that caused this connection error */
     public originalError?: Error,
   ) {
     super(message)
@@ -231,7 +224,6 @@
             text.slice(0, 120),
         )
       }
-<<<<<<< HEAD
       return await res.json()
     } catch (error: unknown) {
       if (
@@ -239,60 +231,16 @@
         /Failed to fetch|NetworkError/.test(String(error))
       ) {
         throw new ConnectionError('Unable to reach API. Check connectivity and URL.', error)
-=======
-      return (await res.json()) as T
-    } catch (error: unknown) {
-      if (
-        (error as { name?: string })?.name === 'AbortError' ||
-        /Failed to fetch|NetworkError/.test(String(error))
-      ) {
-        throw new ConnectionError(
-          'Unable to reach API. Check connectivity and URL.',
-          error instanceof Error ? error : undefined,
-        )
->>>>>>> 4afedaaf
       }
       throw error
     }
   }
 
-<<<<<<< HEAD
-  /**
-   * Fetch a paginated list of items with search, filtering, and pagination support
-   *
-   * @param resource - Resource type to fetch (e.g., "titles", "organizations")
-   * @param query - Optional query parameters for search, filtering, and pagination
-   * @param signal - Optional AbortSignal for request cancellation
-   * @returns Promise resolving to paginated result
-   *
-   * @example
-   * ```typescript
-   * // Basic list
-   * const result = await api.list("titles", { page: 1, limit: 20 });
-   *
-   * // With search
-   * const result = await api.list("titles", {
-   *   search: "action movie",
-   *   page: 1,
-   *   limit: 20
-   * });
-   *
-   * // With advanced filtering
-   * const result = await api.list("titles", {
-   *   search: "action",
-   *   searchFields: ["title", "description"],
-   *   filters: { year: 2024, genre: "action" },
-   *   sort: "title:asc",
-   *   page: 1,
-   *   limit: 20
-   * });
-   * ```
-   */
-  const list = async (
-    resource: ResourceType,
-    query?: ResourceQuery,
+  const list = async <T = Record<string, unknown>>(
+    resource: string,
+    query?: Record<string, unknown>,
     signal?: AbortSignal,
-  ): Promise<PaginatedResult<unknown>> => {
+  ): Promise<PaginatedResult<T>> => {
     const operation = `list:${resource}`
     setLoading(operation, true)
     error.value = null
@@ -316,35 +264,10 @@
             return
           }
           Object.entries(value).forEach(([k, v]) => build(`${prefix}[${k}]`, v))
-=======
-  const list = async <T = Record<string, unknown>>(
-    resource: string,
-    query?: Record<string, unknown>,
-    signal?: AbortSignal,
-  ): Promise<PaginatedResult<T>> => {
-    const toSearchParams = (input: Record<string, unknown>): URLSearchParams => {
-      const search = new URLSearchParams()
-      const append = (key: string, value: unknown) => {
-        if (value === undefined || value === null) return
-        if (value instanceof Date) {
-          search.append(key, value.toISOString())
-        } else if (Array.isArray(value)) {
-          search.append(key, value.map((v) => String(v)).join(','))
-        } else {
-          search.append(key, String(value))
-        }
-      }
-      const build = (prefix: string, value: unknown) => {
-        if (value === undefined || value === null) return
-        if (value instanceof Date || typeof value !== 'object' || Array.isArray(value)) {
-          append(prefix, value)
-          return
->>>>>>> 4afedaaf
         }
         Object.entries(input).forEach(([k, v]) => build(k, v))
         return search
       }
-<<<<<<< HEAD
       const search = query ? toSearchParams(query) : new URLSearchParams()
       const q = search.toString()
       const path = q ? `/${resource}?${q}` : `/${resource}`
@@ -444,62 +367,6 @@
         method: 'POST',
         body: body ? JSON.stringify(body) : undefined,
         signal,
-=======
-      Object.entries(input).forEach(([k, v]) => build(k, v))
-      return search
-    }
-    const search = query ? toSearchParams(query) : new URLSearchParams()
-    const q = search.toString()
-    const path = q ? `/${resource}?${q}` : `/${resource}`
-    const payload = await request<{ data: T[]; pagination?: Record<string, unknown> }>(path, {
-      signal,
-    })
-    const pg = payload?.pagination ?? {}
-    const page = Number(pg.page ?? (payload as Record<string, unknown>).page ?? 1) || 1
-    const limit = Number(pg.limit ?? (payload as Record<string, unknown>).limit ?? 20) || 20
-    const total = Number(pg.total ?? (payload as Record<string, unknown>).total ?? 0) || 0
-    const totalPages =
-      Number(
-        pg.totalPages ??
-          (payload as Record<string, unknown>).totalPages ??
-          Math.ceil(total / (limit || 1)),
-      ) || Math.max(1, Math.ceil(total / (limit || 1)))
-    return {
-      data: payload.data || [],
-      pagination: { page, limit, total, totalPages },
-    }
-  }
-
-  const getById = async <T = Record<string, unknown>>(
-    resource: string,
-    id: string,
-    signal?: AbortSignal,
-  ): Promise<T> => {
-    const payload = await request<{ data?: T } | T>(`/${resource}/${id}`, { signal })
-    return (payload as { data?: T })?.data ?? (payload as T)
-  }
-
-  const create = async <T = Record<string, unknown>>(
-    resource: string,
-    body: unknown,
-    signal?: AbortSignal,
-  ): Promise<T> => {
-    const payload = await request<{ data: T }>(`/${resource}`, {
-      method: 'POST',
-      body: body ? JSON.stringify(body) : undefined,
-      signal,
-    })
-    const result = payload.data
-    try {
-      crudBus.emit({
-        resource,
-        id: String(
-          (result as { id?: string; _id?: string })?.id ?? (result as { _id?: string })?._id ?? '',
-        ),
-        action: 'create',
-        afterData: result,
-        at: Date.now(),
->>>>>>> 4afedaaf
       })
       const result = payload.data
 
@@ -527,7 +394,6 @@
     }
   }
 
-<<<<<<< HEAD
   /**
    * Update an existing item
    *
@@ -565,34 +431,6 @@
         method: 'PUT',
         body: body ? JSON.stringify(body) : undefined,
         signal,
-=======
-  const update = async <T = Record<string, unknown>>(
-    resource: string,
-    id: string,
-    body: unknown,
-    signal?: AbortSignal,
-  ): Promise<T> => {
-    let beforeData: T | null = null
-    try {
-      beforeData = await getById<T>(resource, id, signal)
-    } catch {
-      /* ignore */
-    }
-    const payload = await request<{ data: T }>(`/${resource}/${id}`, {
-      method: 'PUT',
-      body: body ? JSON.stringify(body) : undefined,
-      signal,
-    })
-    const result = payload.data
-    try {
-      crudBus.emit({
-        resource,
-        id: String(id),
-        action: 'update',
-        beforeData,
-        afterData: result,
-        at: Date.now(),
->>>>>>> 4afedaaf
       })
       const result = payload.data
 
@@ -631,7 +469,6 @@
     }
   }
 
-<<<<<<< HEAD
   /**
    * Delete an item
    *
@@ -654,19 +491,6 @@
     const operation = `delete:${resource}:${id}`
     setLoading(operation, true)
     error.value = null
-=======
-  const remove = async (resource: string, id: string, signal?: AbortSignal): Promise<void> => {
-    let beforeData: Record<string, unknown> | null = null
-    try {
-      beforeData = await getById(resource, id, signal)
-    } catch {
-      /* ignore */
-    }
-    await request<void>(`/${resource}/${id}`, {
-      method: 'DELETE',
-      signal,
-    })
->>>>>>> 4afedaaf
     try {
       let beforeData: unknown = null
       try {
@@ -751,7 +575,6 @@
   }
 
   return {
-    // Methods
     list,
     getById,
     create,
