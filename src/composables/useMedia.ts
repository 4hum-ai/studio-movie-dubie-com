import { ref, computed, readonly } from 'vue'
import { useResourceService } from '@/composables/useResourceService'
import { useToast } from '@/composables/useToast'

/**
 * Paginated response structure for media items
 */
export interface PaginatedResponse<T> {
<<<<<<< HEAD
  /** Array of media items */
  data: T[];
  /** Pagination metadata */
  pagination: {
    /** Current page number */
    page: number;
    /** Number of items per page */
    limit: number;
    /** Total number of items */
    total: number;
    /** Total number of pages */
    totalPages: number;
  };
=======
  data: T[]
  pagination: {
    page: number
    limit: number
    total: number
    totalPages: number
  }
>>>>>>> d30e12ae
}

/**
 * Media item structure representing a file in the system
 */
export interface MediaItem {
<<<<<<< HEAD
  /** Unique identifier */
  id: string;
  /** Media type (e.g., 'video', 'audio', 'image') */
  type: string;
  /** File format (e.g., 'mp4', 'png', 'mp3') */
  format: string;
  /** URL to access the media file */
  fileUrl: string;
  /** Original filename */
  fileName: string;
  /** File size in bytes (optional) */
  fileSize?: number;
  /** Duration in seconds for audio/video (optional) */
  duration?: number;
  /** MIME content type */
  contentType: string;
  /** Processing status (optional) */
  status?: string;
  /** Language code (optional) */
  language?: string;
  /** Upload URL for direct uploads (optional) */
  uploadUrl?: string;
  /** Upload URL expiration timestamp (optional) */
  uploadExpiresAt?: string | Date;
  /** Storage bucket name (optional) */
  bucket?: string;
  /** Storage path (optional) */
  path?: string;
}

/**
 * Transform raw API response to standardized paginated response format
 * @param response - Raw API response
 * @returns Standardized paginated response
 */
function transformPaginatedResponse<T>(
  response: unknown,
): PaginatedResponse<T> {
  const pg = response?.pagination ?? {};
  const page = Number(pg.page ?? response?.page ?? 1) || 1;
  const limit = Number(pg.limit ?? response?.limit ?? 20) || 20;
  const total = Number(pg.total ?? response?.total ?? 0) || 0;
=======
  id: string
  type: string
  format: string
  fileUrl: string
  fileName: string
  fileSize?: number
  duration?: number
  contentType: string
  status?: string
  language?: string
  uploadUrl?: string
  uploadExpiresAt?: string | Date
  bucket?: string
  path?: string
}

function transformPaginatedResponse<T>(response: any): PaginatedResponse<T> {
  const pg = response?.pagination ?? {}
  const page = Number(pg.page ?? response?.page ?? 1) || 1
  const limit = Number(pg.limit ?? response?.limit ?? 20) || 20
  const total = Number(pg.total ?? response?.total ?? 0) || 0
>>>>>>> d30e12ae
  const totalPages =
    Number(pg.totalPages ?? response?.totalPages ?? Math.ceil(total / (limit || 1))) ||
    Math.max(1, Math.ceil(total / (limit || 1)))
  return {
    data: (response?.data || []) as T[],
    pagination: { page, limit, total, totalPages },
  }
}

/**
 * Media management composable for handling media files with pagination and search
 *
 * @returns Media service with reactive state and media management methods
 *
 * @example
 * ```typescript
 * const media = useMedia();
 *
 * // Load initial media
 * await media.fetchMedia();
 *
 * // Search media
 * await media.fetchMedia({ search: 'video' });
 *
 * // Filter media
 * await media.fetchMedia({
 *   filters: { type: 'video', status: 'processed' }
 * });
 *
 * // Navigate pages
 * await media.nextPage();
 * await media.previousPage();
 *
 * // Create media record
 * const newMedia = await media.createMediaRecord({
 *   fileName: 'video.mp4',
 *   contentType: 'video/mp4',
 *   fileSize: 1024000,
 *   duration: 120,
 *   type: 'video',
 *   format: 'mp4'
 * });
 * ```
 *
 * @example
 * ```vue
 * <template>
 *   <div>
 *     <!-- Loading state -->
 *     <div v-if="media.loading">Loading media...</div>
 *
 *     <!-- Error state -->
 *     <div v-if="media.error" class="error">{{ media.error }}</div>
 *
 *     <!-- Media list -->
 *     <div v-if="media.hasMedia">
 *       <div v-for="item in media.media" :key="item.id">
 *         <h3>{{ item.fileName }}</h3>
 *         <p>{{ item.type }} - {{ item.format }}</p>
 *       </div>
 *
 *       <!-- Pagination -->
 *       <button @click="media.previousPage()" :disabled="media.isFirstPage">
 *         Previous
 *       </button>
 *       <span>Page {{ media.currentPage }} of {{ media.totalPages }}</span>
 *       <button @click="media.nextPage()" :disabled="media.isLastPage">
 *         Next
 *       </button>
 *     </div>
 *   </div>
 * </template>
 * ```
 */
export function useMedia() {
<<<<<<< HEAD
  const { list, create, update } = useResourceService();
  const { push } = useToast();

  const media = ref<MediaItem[]>([]);
  const loading = ref(false);
  const error = ref<string | null>(null);
  const currentPage = ref(1);
  const totalPages = ref(0);

  /**
   * Computed boolean indicating if there are media items
   */
  const hasMedia = computed(() => media.value.length > 0);

  /**
   * Computed boolean indicating if on the first page
   */
  const isFirstPage = computed(() => currentPage.value <= 1);

  /**
   * Computed boolean indicating if on the last page
   */
  const isLastPage = computed(() => currentPage.value >= totalPages.value);

  /**
   * Fetch media items with optional search and filtering
   * @param options - Search and filter options
   *
   * @example
   * ```typescript
   * // Fetch all media
   * await media.fetchMedia();
   *
   * // Search for specific media
   * await media.fetchMedia({ search: 'video' });
   *
   * // Filter by type and status
   * await media.fetchMedia({
   *   filters: { type: 'video', status: 'processed' }
   * });
   * ```
   */
  const fetchMedia = async (options?: {
    search?: string;
    filters?: Record<string, unknown>;
  }) => {
    try {
      loading.value = true;
      error.value = null;
      const params: Record<string, unknown> = {
        page: currentPage.value,
        limit: 20,
      };
      if (options?.search) params.search = options.search;
      if (options?.filters) Object.assign(params, options.filters);

      const raw = await list("media", params);
      const result: PaginatedResponse<MediaItem> =
        transformPaginatedResponse<MediaItem>(raw);
      media.value = result.data as MediaItem[];
      totalPages.value = result.pagination.totalPages;
    } catch (err: unknown) {
      const message = (err as Error)?.message || "Failed to fetch media";
      error.value = message;
      push({
        id: `${Date.now()}-media-fetch` as string,
        type: "error",
        title: "Failed to load media",
=======
  const { list, create, update } = useResourceService()
  const { push } = useToast()

  const media = ref<MediaItem[]>([])
  const loading = ref(false)
  const error = ref<string | null>(null)
  const currentPage = ref(1)
  const totalPages = ref(0)

  const hasMedia = computed(() => media.value.length > 0)
  const isFirstPage = computed(() => currentPage.value <= 1)
  const isLastPage = computed(() => currentPage.value >= totalPages.value)

  const fetchMedia = async (options?: { search?: string; filters?: Record<string, any> }) => {
    try {
      loading.value = true
      error.value = null
      const params: Record<string, any> = {
        page: currentPage.value,
        limit: 20,
      }
      if (options?.search) params.search = options.search
      if (options?.filters) Object.assign(params, options.filters)

      const raw = await list('media', params)
      const result: PaginatedResponse<MediaItem> = transformPaginatedResponse<MediaItem>(raw)
      media.value = result.data as MediaItem[]
      totalPages.value = result.pagination.totalPages
    } catch (err: any) {
      const message = err?.message || 'Failed to fetch media'
      error.value = message
      push({
        id: `${Date.now()}-media-fetch` as any,
        type: 'error',
        title: 'Failed to load media',
>>>>>>> d30e12ae
        body: message,
        position: 'tr',
        timeout: 6000,
      })
    } finally {
      loading.value = false
    }
  }

  /**
   * Navigate to the next page of media items
   *
   * @example
   * ```typescript
   * await media.nextPage();
   * ```
   */
  const nextPage = async () => {
    if (isLastPage.value) return
    currentPage.value += 1
    await fetchMedia()
  }

  /**
   * Navigate to the previous page of media items
   *
   * @example
   * ```typescript
   * await media.previousPage();
   * ```
   */
  const previousPage = async () => {
    if (isFirstPage.value) return
    currentPage.value -= 1
    await fetchMedia()
  }

  /**
   * Create a new media record in the system
   * @param params - Media record parameters
   * @returns A promise resolving to the created media item
   *
   * @example
   * ```typescript
   * const newMedia = await media.createMediaRecord({
   *   fileName: 'video.mp4',
   *   contentType: 'video/mp4',
   *   fileSize: 1024000,
   *   duration: 120,
   *   type: 'video',
   *   format: 'mp4'
   * });
   * ```
   */
  async function createMediaRecord(params: {
<<<<<<< HEAD
    fileName: string;
    contentType: string;
    fileSize?: number;
    duration?: number;
    type: string; // domain-specific (e.g., poster, trailer, dubbed)
    format: string; // extension-like (e.g., mp4, png)
    language?: string;
    description?: string;
    tags?: string[];
    relationships?: string[]; // ["entityType:entityId:relationshipType"]
    metadata?: Record<string, unknown>;
=======
    fileName: string
    contentType: string
    fileSize?: number
    duration?: number
    type: string // domain-specific (e.g., poster, trailer, dubbed)
    format: string // extension-like (e.g., mp4, png)
    language?: string
    description?: string
    tags?: string[]
    relationships?: string[] // ["entityType:entityId:relationshipType"]
    metadata?: Record<string, any>
>>>>>>> d30e12ae
  }): Promise<MediaItem> {
    const payload = {
      ...params,
      tags: params.tags || [],
      relationships: params.relationships || [],
      metadata: params.metadata || {},
    }
    const created = (await create('media', payload)) as MediaItem
    return created
  }

  /**
   * Upload a file directly to a signed URL
   * @param options - Upload options including signed URL, file, and content type
   * @returns A promise resolving to the response from the signed URL
   *
   * @example
   * ```typescript
   * const res = await media.uploadFileToSignedUrl({
   *   uploadUrl: 'https://example.com/upload',
   *   file: new File(['video'], 'video.mp4'),
   *   contentType: 'video/mp4'
   * });
   * ```
   */
  async function uploadFileToSignedUrl(options: {
    uploadUrl: string
    file: File | Blob
    contentType: string
    onProgress?: (percent: number) => void
  }): Promise<Response> {
    const { uploadUrl, file, contentType } = options
    // Fetch PUT to signed URL. Native fetch lacks progress; for now, do a single PUT.
    return await fetch(uploadUrl, {
      method: 'PUT',
      headers: { 'Content-Type': contentType },
      body: file,
    })
  }

  /**
   * Upload a file via the media resource service, handling signing and completion
   * @param file - The file to upload
   * @param opts - Optional parameters for the upload
   * @returns A promise resolving to the uploaded media item and its URL
   *
   * @example
   * ```typescript
   * const { media: newMedia, fileUrl } = await media.uploadViaMediaResource({
   *   file: new File(['video'], 'video.mp4'),
   *   type: 'video',
   *   format: 'mp4',
   *   language: 'en',
   *   description: 'A description',
   *   tags: ['tag1', 'tag2'],
   *   relationships: ['entityType:entityId:relationshipType']
   * });
   * ```
   */
  async function uploadViaMediaResource(
    file: File,
    opts: {
<<<<<<< HEAD
      type?: string;
      format?: string;
      language?: string;
      description?: string;
      tags?: string[];
      relationships?: string[];
      metadata?: Record<string, unknown>;
      duration?: number;
      markCompleted?: boolean;
=======
      type?: string
      format?: string
      language?: string
      description?: string
      tags?: string[]
      relationships?: string[]
      metadata?: Record<string, any>
      duration?: number
      markCompleted?: boolean
>>>>>>> d30e12ae
    } = {},
  ): Promise<{ media: MediaItem; fileUrl: string }> {
    const type = opts.type || 'poster'
    const extension = (file.name.split('.').pop() || '').toLowerCase()
    const format = (opts.format || extension || 'bin').toLowerCase()
    const contentType = file.type || 'application/octet-stream'

    const mediaRecord = await createMediaRecord({
      fileName: file.name,
      contentType,
      fileSize: file.size,
      duration: opts.duration,
      type,
      format,
      language: opts.language,
      description: opts.description,
      tags: opts.tags,
      relationships: opts.relationships,
      metadata: opts.metadata,
    })

    if (!mediaRecord.uploadUrl) {
      throw new Error('Upload URL missing from media record')
    }

    const res = await uploadFileToSignedUrl({
      uploadUrl: mediaRecord.uploadUrl,
      file,
      contentType,
    })
    if (!res.ok) {
      const text = await res.text().catch(() => '')
      throw new Error(`Upload failed (${res.status}): ${text.slice(0, 160)}`)
    }

    // Always try to complete the upload to finalize metadata
    try {
      await update('media', mediaRecord.id, {
        status: 'completed',
        fileSize: file.size,
<<<<<<< HEAD
      });
    } catch (err: unknown) {
      const message = (err as Error)?.message || "Failed to complete upload";
      push({
        id: `${Date.now()}-media-complete` as string,
        type: "error",
        title: "Upload completion failed",
=======
      })
    } catch (err: any) {
      const message = err?.message || 'Failed to complete upload'
      push({
        id: `${Date.now()}-media-complete` as any,
        type: 'error',
        title: 'Upload completion failed',
>>>>>>> d30e12ae
        body: message,
        position: 'tr',
        timeout: 6000,
      })
      // Do not throw to avoid breaking the caller; metadata can be retried later
    }

    return { media: mediaRecord, fileUrl: mediaRecord.fileUrl }
  }

  return {
    media: readonly(media),
    loading: readonly(loading),
    error: readonly(error),
    currentPage: readonly(currentPage),
    totalPages: readonly(totalPages),
    hasMedia,
    isFirstPage,
    isLastPage,
    fetchMedia,
    nextPage,
    previousPage,
    // upload helpers
    uploadViaMediaResource,
  }
}<|MERGE_RESOLUTION|>--- conflicted
+++ resolved
@@ -6,64 +6,53 @@
  * Paginated response structure for media items
  */
 export interface PaginatedResponse<T> {
-<<<<<<< HEAD
   /** Array of media items */
-  data: T[];
+  data: T[]
   /** Pagination metadata */
   pagination: {
     /** Current page number */
-    page: number;
+    page: number
     /** Number of items per page */
-    limit: number;
+    limit: number
     /** Total number of items */
-    total: number;
+    total: number
     /** Total number of pages */
-    totalPages: number;
-  };
-=======
-  data: T[]
-  pagination: {
-    page: number
-    limit: number
-    total: number
     totalPages: number
   }
->>>>>>> d30e12ae
 }
 
 /**
  * Media item structure representing a file in the system
  */
 export interface MediaItem {
-<<<<<<< HEAD
   /** Unique identifier */
-  id: string;
+  id: string
   /** Media type (e.g., 'video', 'audio', 'image') */
-  type: string;
+  type: string
   /** File format (e.g., 'mp4', 'png', 'mp3') */
-  format: string;
+  format: string
   /** URL to access the media file */
-  fileUrl: string;
+  fileUrl: string
   /** Original filename */
-  fileName: string;
+  fileName: string
   /** File size in bytes (optional) */
-  fileSize?: number;
+  fileSize?: number
   /** Duration in seconds for audio/video (optional) */
-  duration?: number;
+  duration?: number
   /** MIME content type */
-  contentType: string;
+  contentType: string
   /** Processing status (optional) */
-  status?: string;
+  status?: string
   /** Language code (optional) */
-  language?: string;
+  language?: string
   /** Upload URL for direct uploads (optional) */
-  uploadUrl?: string;
+  uploadUrl?: string
   /** Upload URL expiration timestamp (optional) */
-  uploadExpiresAt?: string | Date;
+  uploadExpiresAt?: string | Date
   /** Storage bucket name (optional) */
-  bucket?: string;
+  bucket?: string
   /** Storage path (optional) */
-  path?: string;
+  path?: string
 }
 
 /**
@@ -71,36 +60,11 @@
  * @param response - Raw API response
  * @returns Standardized paginated response
  */
-function transformPaginatedResponse<T>(
-  response: unknown,
-): PaginatedResponse<T> {
-  const pg = response?.pagination ?? {};
-  const page = Number(pg.page ?? response?.page ?? 1) || 1;
-  const limit = Number(pg.limit ?? response?.limit ?? 20) || 20;
-  const total = Number(pg.total ?? response?.total ?? 0) || 0;
-=======
-  id: string
-  type: string
-  format: string
-  fileUrl: string
-  fileName: string
-  fileSize?: number
-  duration?: number
-  contentType: string
-  status?: string
-  language?: string
-  uploadUrl?: string
-  uploadExpiresAt?: string | Date
-  bucket?: string
-  path?: string
-}
-
-function transformPaginatedResponse<T>(response: any): PaginatedResponse<T> {
+function transformPaginatedResponse<T>(response: unknown): PaginatedResponse<T> {
   const pg = response?.pagination ?? {}
   const page = Number(pg.page ?? response?.page ?? 1) || 1
   const limit = Number(pg.limit ?? response?.limit ?? 20) || 20
   const total = Number(pg.total ?? response?.total ?? 0) || 0
->>>>>>> d30e12ae
   const totalPages =
     Number(pg.totalPages ?? response?.totalPages ?? Math.ceil(total / (limit || 1))) ||
     Math.max(1, Math.ceil(total / (limit || 1)))
@@ -176,76 +140,6 @@
  * ```
  */
 export function useMedia() {
-<<<<<<< HEAD
-  const { list, create, update } = useResourceService();
-  const { push } = useToast();
-
-  const media = ref<MediaItem[]>([]);
-  const loading = ref(false);
-  const error = ref<string | null>(null);
-  const currentPage = ref(1);
-  const totalPages = ref(0);
-
-  /**
-   * Computed boolean indicating if there are media items
-   */
-  const hasMedia = computed(() => media.value.length > 0);
-
-  /**
-   * Computed boolean indicating if on the first page
-   */
-  const isFirstPage = computed(() => currentPage.value <= 1);
-
-  /**
-   * Computed boolean indicating if on the last page
-   */
-  const isLastPage = computed(() => currentPage.value >= totalPages.value);
-
-  /**
-   * Fetch media items with optional search and filtering
-   * @param options - Search and filter options
-   *
-   * @example
-   * ```typescript
-   * // Fetch all media
-   * await media.fetchMedia();
-   *
-   * // Search for specific media
-   * await media.fetchMedia({ search: 'video' });
-   *
-   * // Filter by type and status
-   * await media.fetchMedia({
-   *   filters: { type: 'video', status: 'processed' }
-   * });
-   * ```
-   */
-  const fetchMedia = async (options?: {
-    search?: string;
-    filters?: Record<string, unknown>;
-  }) => {
-    try {
-      loading.value = true;
-      error.value = null;
-      const params: Record<string, unknown> = {
-        page: currentPage.value,
-        limit: 20,
-      };
-      if (options?.search) params.search = options.search;
-      if (options?.filters) Object.assign(params, options.filters);
-
-      const raw = await list("media", params);
-      const result: PaginatedResponse<MediaItem> =
-        transformPaginatedResponse<MediaItem>(raw);
-      media.value = result.data as MediaItem[];
-      totalPages.value = result.pagination.totalPages;
-    } catch (err: unknown) {
-      const message = (err as Error)?.message || "Failed to fetch media";
-      error.value = message;
-      push({
-        id: `${Date.now()}-media-fetch` as string,
-        type: "error",
-        title: "Failed to load media",
-=======
   const { list, create, update } = useResourceService()
   const { push } = useToast()
 
@@ -255,15 +149,44 @@
   const currentPage = ref(1)
   const totalPages = ref(0)
 
+  /**
+   * Computed boolean indicating if there are media items
+   */
   const hasMedia = computed(() => media.value.length > 0)
+
+  /**
+   * Computed boolean indicating if on the first page
+   */
   const isFirstPage = computed(() => currentPage.value <= 1)
+
+  /**
+   * Computed boolean indicating if on the last page
+   */
   const isLastPage = computed(() => currentPage.value >= totalPages.value)
 
-  const fetchMedia = async (options?: { search?: string; filters?: Record<string, any> }) => {
+  /**
+   * Fetch media items with optional search and filtering
+   * @param options - Search and filter options
+   *
+   * @example
+   * ```typescript
+   * // Fetch all media
+   * await media.fetchMedia();
+   *
+   * // Search for specific media
+   * await media.fetchMedia({ search: 'video' });
+   *
+   * // Filter by type and status
+   * await media.fetchMedia({
+   *   filters: { type: 'video', status: 'processed' }
+   * });
+   * ```
+   */
+  const fetchMedia = async (options?: { search?: string; filters?: Record<string, unknown> }) => {
     try {
       loading.value = true
       error.value = null
-      const params: Record<string, any> = {
+      const params: Record<string, unknown> = {
         page: currentPage.value,
         limit: 20,
       }
@@ -274,14 +197,13 @@
       const result: PaginatedResponse<MediaItem> = transformPaginatedResponse<MediaItem>(raw)
       media.value = result.data as MediaItem[]
       totalPages.value = result.pagination.totalPages
-    } catch (err: any) {
-      const message = err?.message || 'Failed to fetch media'
+    } catch (err: unknown) {
+      const message = (err as Error)?.message || 'Failed to fetch media'
       error.value = message
       push({
-        id: `${Date.now()}-media-fetch` as any,
+        id: `${Date.now()}-media-fetch` as string,
         type: 'error',
         title: 'Failed to load media',
->>>>>>> d30e12ae
         body: message,
         position: 'tr',
         timeout: 6000,
@@ -337,19 +259,6 @@
    * ```
    */
   async function createMediaRecord(params: {
-<<<<<<< HEAD
-    fileName: string;
-    contentType: string;
-    fileSize?: number;
-    duration?: number;
-    type: string; // domain-specific (e.g., poster, trailer, dubbed)
-    format: string; // extension-like (e.g., mp4, png)
-    language?: string;
-    description?: string;
-    tags?: string[];
-    relationships?: string[]; // ["entityType:entityId:relationshipType"]
-    metadata?: Record<string, unknown>;
-=======
     fileName: string
     contentType: string
     fileSize?: number
@@ -360,8 +269,7 @@
     description?: string
     tags?: string[]
     relationships?: string[] // ["entityType:entityId:relationshipType"]
-    metadata?: Record<string, any>
->>>>>>> d30e12ae
+    metadata?: Record<string, unknown>
   }): Promise<MediaItem> {
     const payload = {
       ...params,
@@ -424,27 +332,15 @@
   async function uploadViaMediaResource(
     file: File,
     opts: {
-<<<<<<< HEAD
-      type?: string;
-      format?: string;
-      language?: string;
-      description?: string;
-      tags?: string[];
-      relationships?: string[];
-      metadata?: Record<string, unknown>;
-      duration?: number;
-      markCompleted?: boolean;
-=======
       type?: string
       format?: string
       language?: string
       description?: string
       tags?: string[]
       relationships?: string[]
-      metadata?: Record<string, any>
+      metadata?: Record<string, unknown>
       duration?: number
       markCompleted?: boolean
->>>>>>> d30e12ae
     } = {},
   ): Promise<{ media: MediaItem; fileUrl: string }> {
     const type = opts.type || 'poster'
@@ -485,23 +381,13 @@
       await update('media', mediaRecord.id, {
         status: 'completed',
         fileSize: file.size,
-<<<<<<< HEAD
-      });
+      })
     } catch (err: unknown) {
-      const message = (err as Error)?.message || "Failed to complete upload";
+      const message = (err as Error)?.message || 'Failed to complete upload'
       push({
         id: `${Date.now()}-media-complete` as string,
-        type: "error",
-        title: "Upload completion failed",
-=======
-      })
-    } catch (err: any) {
-      const message = err?.message || 'Failed to complete upload'
-      push({
-        id: `${Date.now()}-media-complete` as any,
         type: 'error',
         title: 'Upload completion failed',
->>>>>>> d30e12ae
         body: message,
         position: 'tr',
         timeout: 6000,
