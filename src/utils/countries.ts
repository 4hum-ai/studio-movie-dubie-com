/**
 * Country information structure
 */
export interface Country {
<<<<<<< HEAD
  /** ISO 3166-1 alpha-2 country code (2 letters) */
  code: string;
  /** Full country name */
  name: string;
=======
  code: string
  name: string
>>>>>>> d30e12ae
}

/**
 * List of supported countries with their ISO codes and names
 */
export const countries: Country[] = [
<<<<<<< HEAD
  { code: "US", name: "United States" },
  { code: "GB", name: "United Kingdom" },
  { code: "CA", name: "Canada" },
  { code: "AU", name: "Australia" },
  { code: "DE", name: "Germany" },
  { code: "FR", name: "France" },
  { code: "JP", name: "Japan" },
  { code: "KR", name: "Korea, Republic of" },
  { code: "VN", name: "Viet Nam" },
];

/**
 * Find a country by its ISO 3166-1 alpha-2 country code
 * @param code - 2-letter country code (case-insensitive)
 * @returns Country object or undefined if not found
 *
 * @example
 * ```typescript
 * getCountryByCode("US"); // { code: "US", name: "United States" }
 * getCountryByCode("us"); // { code: "US", name: "United States" }
 * getCountryByCode("XX"); // undefined
 * ```
 */
=======
  { code: 'US', name: 'United States' },
  { code: 'GB', name: 'United Kingdom' },
  { code: 'CA', name: 'Canada' },
  { code: 'AU', name: 'Australia' },
  { code: 'DE', name: 'Germany' },
  { code: 'FR', name: 'France' },
  { code: 'JP', name: 'Japan' },
  { code: 'KR', name: 'Korea, Republic of' },
  { code: 'VN', name: 'Viet Nam' },
]
>>>>>>> d30e12ae
export const getCountryByCode = (code: string): Country | undefined =>
  countries.find((c) => c.code === code.toUpperCase())

/**
 * Find a country by code or name (case-insensitive)
 * Attempts to resolve by 2-letter code first; if not found, tries by name
 * @param value - Country code or name to search for
 * @returns Country object or undefined if not found
 *
 * @example
 * ```typescript
 * // By code
 * getCountryByAny("US"); // { code: "US", name: "United States" }
 * getCountryByAny("us"); // { code: "US", name: "United States" }
 *
 * // By name
 * getCountryByAny("United States"); // { code: "US", name: "United States" }
 * getCountryByAny("united states"); // { code: "US", name: "United States" }
 * getCountryByAny("Germany"); // { code: "DE", name: "Germany" }
 *
 * // Not found
 * getCountryByAny("Invalid Country"); // undefined
 * getCountryByAny(""); // undefined
 * getCountryByAny("   "); // undefined
 * ```
 */
export const getCountryByAny = (value: string): Country | undefined => {
  if (!value) return undefined
  const raw = value.trim()
  if (raw.length === 2) return getCountryByCode(raw)
  const lower = raw.toLowerCase()
  return countries.find((c) => c.name.toLowerCase() === lower)
}<|MERGE_RESOLUTION|>--- conflicted
+++ resolved
@@ -2,32 +2,26 @@
  * Country information structure
  */
 export interface Country {
-<<<<<<< HEAD
   /** ISO 3166-1 alpha-2 country code (2 letters) */
-  code: string;
+  code: string
   /** Full country name */
-  name: string;
-=======
-  code: string
   name: string
->>>>>>> d30e12ae
 }
 
 /**
  * List of supported countries with their ISO codes and names
  */
 export const countries: Country[] = [
-<<<<<<< HEAD
-  { code: "US", name: "United States" },
-  { code: "GB", name: "United Kingdom" },
-  { code: "CA", name: "Canada" },
-  { code: "AU", name: "Australia" },
-  { code: "DE", name: "Germany" },
-  { code: "FR", name: "France" },
-  { code: "JP", name: "Japan" },
-  { code: "KR", name: "Korea, Republic of" },
-  { code: "VN", name: "Viet Nam" },
-];
+  { code: 'US', name: 'United States' },
+  { code: 'GB', name: 'United Kingdom' },
+  { code: 'CA', name: 'Canada' },
+  { code: 'AU', name: 'Australia' },
+  { code: 'DE', name: 'Germany' },
+  { code: 'FR', name: 'France' },
+  { code: 'JP', name: 'Japan' },
+  { code: 'KR', name: 'Korea, Republic of' },
+  { code: 'VN', name: 'Viet Nam' },
+]
 
 /**
  * Find a country by its ISO 3166-1 alpha-2 country code
@@ -41,18 +35,6 @@
  * getCountryByCode("XX"); // undefined
  * ```
  */
-=======
-  { code: 'US', name: 'United States' },
-  { code: 'GB', name: 'United Kingdom' },
-  { code: 'CA', name: 'Canada' },
-  { code: 'AU', name: 'Australia' },
-  { code: 'DE', name: 'Germany' },
-  { code: 'FR', name: 'France' },
-  { code: 'JP', name: 'Japan' },
-  { code: 'KR', name: 'Korea, Republic of' },
-  { code: 'VN', name: 'Viet Nam' },
-]
->>>>>>> d30e12ae
 export const getCountryByCode = (code: string): Country | undefined =>
   countries.find((c) => c.code === code.toUpperCase())
 
